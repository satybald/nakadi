--- conflicted
+++ resolved
@@ -12,10 +12,7 @@
 import org.zalando.nakadi.domain.EventType;
 import org.zalando.nakadi.domain.NakadiCursor;
 import org.zalando.nakadi.domain.Subscription;
-<<<<<<< HEAD
 import org.zalando.nakadi.domain.Timeline;
-=======
->>>>>>> ad619378
 import org.zalando.nakadi.exceptions.InternalNakadiException;
 import org.zalando.nakadi.exceptions.InvalidStreamIdException;
 import org.zalando.nakadi.exceptions.NakadiException;
@@ -26,11 +23,8 @@
 import org.zalando.nakadi.service.CursorConverter;
 import org.zalando.nakadi.service.CursorTokenService;
 import org.zalando.nakadi.service.CursorsService;
-<<<<<<< HEAD
 import org.zalando.nakadi.service.timeline.TimelineService;
-=======
 import org.zalando.nakadi.util.FeatureToggleService;
->>>>>>> ad619378
 import org.zalando.nakadi.view.SubscriptionCursor;
 import org.zalando.nakadi.webservice.utils.ZookeeperTestUtils;
 
@@ -111,17 +105,11 @@
         when(subscription.getEventTypes()).thenReturn(ImmutableSet.of(etName));
         final SubscriptionDbRepository subscriptionRepo = mock(SubscriptionDbRepository.class);
         when(subscriptionRepo.getSubscription(sid)).thenReturn(subscription);
-<<<<<<< HEAD
-
-        cursorsService = new CursorsService(zkHolder, timelineService, subscriptionRepo, eventTypeRepository,
-                tokenService);
-=======
         final FeatureToggleService featureToggleService = mock(FeatureToggleService.class);
         when(featureToggleService.isFeatureEnabled(eq(FeatureToggleService.Feature.ZERO_PADDED_OFFSETS)))
                 .thenReturn(Boolean.TRUE);
-        cursorsService = new CursorsService(zkHolder, topicRepository, subscriptionRepo, eventTypeRepository,
+        cursorsService = new CursorsService(zkHolder, timelineService, subscriptionRepo, eventTypeRepository,
                 tokenService, new CursorConverter(featureToggleService));
->>>>>>> ad619378
 
         // bootstrap data in ZK
         CURATOR.create().creatingParentsIfNeeded().forPath(offsetPath(P1), OLD_OFFSET.getBytes(UTF_8));

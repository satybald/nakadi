--- conflicted
+++ resolved
@@ -20,21 +20,12 @@
 import java.util.Map;
 
 import static org.echocat.jomon.runtime.concurrent.Retryer.executeWithRetry;
-<<<<<<< HEAD
-import static org.hamcrest.CoreMatchers.equalTo;
-import static org.hamcrest.CoreMatchers.not;
-import static org.hamcrest.MatcherAssert.assertThat;
-import static org.hamcrest.Matchers.arrayWithSize;
-import static org.hamcrest.Matchers.hasSize;
-import static org.hamcrest.core.IsCollectionContaining.hasItem;
-=======
 import static org.hamcrest.MatcherAssert.assertThat;
 import static org.hamcrest.Matchers.arrayWithSize;
 import static org.hamcrest.Matchers.equalTo;
 import static org.hamcrest.Matchers.hasItem;
 import static org.hamcrest.Matchers.hasSize;
 import static org.hamcrest.Matchers.not;
->>>>>>> 61799f38
 import static org.mockito.Mockito.mock;
 import static org.mockito.Mockito.when;
 
@@ -65,19 +56,9 @@
 
         // ASSERT //
         executeWithRetry(() -> {
-                    final Map<String, List<PartitionInfo>> topics = getAllTopics();
-                    assertThat(topics.keySet(), hasItem(topicName));
+                final Map<String, List<PartitionInfo>> topics = getAllTopics();
+                assertThat(topics.keySet(), hasItem(topicName));
 
-<<<<<<< HEAD
-                    final List<PartitionInfo> partitionInfos = topics.get(topicName);
-                    assertThat(partitionInfos, hasSize(defaultPartitionCount));
-
-                    partitionInfos.stream().forEach(pInfo ->
-                            assertThat(pInfo.replicas(), arrayWithSize(defaultReplicaFactor)));
-                },
-                new RetryForSpecifiedTimeStrategy<Void>(5000).withExceptionsThatForceRetry(AssertionError.class)
-                        .withWaitBetweenEachTry(500));
-=======
                 final List<PartitionInfo> partitionInfos = topics.get(topicName);
                 assertThat(partitionInfos, hasSize(DEFAULT_PARTITION_COUNT));
 
@@ -86,7 +67,6 @@
             },
             new RetryForSpecifiedTimeStrategy<Void>(5000).withExceptionsThatForceRetry(AssertionError.class)
                 .withWaitBetweenEachTry(500));
->>>>>>> 61799f38
     }
 
     @Test(timeout = 20000)
@@ -97,22 +77,18 @@
         kafkaHelper.createTopic(topicName, ZOOKEEPER_URL);
 
         // wait for topic to be created
-        executeWithRetry(() -> {
-                    return getAllTopics().containsKey(topicName);
-                },
-                new RetryForSpecifiedTimeStrategy<Boolean>(5000).withResultsThatForceRetry(false).withWaitBetweenEachTry(
-                        500));
+        executeWithRetry(() -> { return getAllTopics().containsKey(topicName); },
+            new RetryForSpecifiedTimeStrategy<Boolean>(5000).withResultsThatForceRetry(false).withWaitBetweenEachTry(
+                500));
 
         // ACT //
         kafkaTopicRepository.deleteTopic(topicName);
 
         // ASSERT //
         // check that topic was deleted
-        executeWithRetry(() -> {
-                    assertThat(getAllTopics().keySet(), not(hasItem(topicName)));
-                },
-                new RetryForSpecifiedTimeStrategy<Void>(5000).withExceptionsThatForceRetry(AssertionError.class)
-                        .withWaitBetweenEachTry(500));
+        executeWithRetry(() -> { assertThat(getAllTopics().keySet(), not(hasItem(topicName))); },
+            new RetryForSpecifiedTimeStrategy<Void>(5000).withExceptionsThatForceRetry(AssertionError.class)
+                    .withWaitBetweenEachTry(500));
     }
 
     @Test(timeout = 10000)

package de.zalando.aruha.nakadi.controller;

import com.fasterxml.jackson.databind.ObjectMapper;
import de.zalando.aruha.nakadi.NakadiException;
import de.zalando.aruha.nakadi.config.NakadiConfig;
import de.zalando.aruha.nakadi.domain.EventType;
import de.zalando.aruha.nakadi.repository.DuplicatedEventTypeNameException;
import de.zalando.aruha.nakadi.repository.EventTypeRepository;
import de.zalando.aruha.nakadi.repository.InMemoryEventTypeRepository;
import de.zalando.aruha.nakadi.repository.InMemoryTopicRepository;
import de.zalando.aruha.nakadi.utils.JsonTestHelper;
import org.junit.Test;
import org.springframework.http.converter.StringHttpMessageConverter;
import org.springframework.http.converter.json.MappingJackson2HttpMessageConverter;
import org.springframework.test.web.servlet.MockMvc;
import org.springframework.test.web.servlet.ResultActions;
import org.springframework.test.web.servlet.request.MockHttpServletRequestBuilder;
import org.zalando.problem.Problem;
import org.zalando.problem.ThrowableProblem;

import javax.ws.rs.core.Response;
import java.util.LinkedList;

import static org.hamcrest.Matchers.hasSize;
import static org.hamcrest.core.IsEqual.equalTo;
import static org.junit.Assert.assertThat;
import static org.springframework.http.MediaType.APPLICATION_JSON;
import static org.springframework.test.web.servlet.request.MockMvcRequestBuilders.post;
import static org.springframework.test.web.servlet.result.MockMvcResultMatchers.content;
import static org.springframework.test.web.servlet.result.MockMvcResultMatchers.status;
import static org.springframework.test.web.servlet.setup.MockMvcBuilders.standaloneSetup;

public class EventPublishingControllerTest {

    public static final String EVENT_TYPE_WITH_TOPIC = "my-topic";
    public static final String EVENT_TYPE_WITHOUT_TOPIC = "registered-but-without-topic";
    public static final String EVENT1 = "{\"payload\": \"My Event 1 Payload\"}";
    public static final String EVENT2 = "{\"payload\": \"My Event 2 Payload\"}";
    public static final String EVENT3 = "{\"payload\": \"My Event 3 Payload\"}";

    private final InMemoryTopicRepository topicRepository = new InMemoryTopicRepository();
<<<<<<< HEAD
    private final JsonTestHelper jsonHelper;

    private final MockMvc mockMvc;

    public EventPublishingControllerTest() throws NakadiException {
        final ObjectMapper objectMapper = new NakadiConfig().jacksonObjectMapper();

        jsonHelper = new JsonTestHelper(objectMapper);
=======
    private final EventTypeRepository eventTypeRepository = new InMemoryEventTypeRepository();
    private final ObjectMapper objectMapper = new NakadiConfig().jacksonObjectMapper();

    private final MockMvc mockMvc;

    public EventPublishingControllerTest() throws NakadiException, DuplicatedEventTypeNameException {
>>>>>>> 8ab6c056
        topicRepository.createTopic(EVENT_TYPE_WITH_TOPIC);

        final EventTypeRepository eventTypeRepository = new InMemoryEventTypeRepository();
        eventTypeRepository.saveEventType(eventType(EVENT_TYPE_WITH_TOPIC));
        eventTypeRepository.saveEventType(eventType(EVENT_TYPE_WITHOUT_TOPIC));

<<<<<<< HEAD
        final EventPublishingController controller = new EventPublishingController(topicRepository, eventTypeRepository);
=======
        EventPublishingController controller = new EventPublishingController(topicRepository, eventTypeRepository);
>>>>>>> 8ab6c056

        final MappingJackson2HttpMessageConverter jackson2HttpMessageConverter = new MappingJackson2HttpMessageConverter(objectMapper);
        mockMvc = standaloneSetup(controller)
                .setMessageConverters(new StringHttpMessageConverter(), jackson2HttpMessageConverter)
                .build();
    }

    @Test
    public void canPostEventsToTopic() throws Exception {
        postEvent(EVENT_TYPE_WITH_TOPIC, EVENT1);
        postEvent(EVENT_TYPE_WITH_TOPIC, EVENT2);
        postEvent(EVENT_TYPE_WITH_TOPIC, EVENT3);

        final LinkedList<String> events = topicRepository.getEvents(EVENT_TYPE_WITH_TOPIC, "1");

        assertThat(events, hasSize(3));

        assertThat(events.removeFirst(), equalTo(EVENT1));
        assertThat(events.removeFirst(), equalTo(EVENT2));
        assertThat(events.removeFirst(), equalTo(EVENT3));
    }

    @Test
    public void returns2xxForValidPost() throws Exception {
        postEvent(EVENT_TYPE_WITH_TOPIC, EVENT1).andExpect(status().is2xxSuccessful());
    }

    @Test
    public void returns5xxProblemIfTopicDoesNotExistForEventType() throws Exception  {
        final ThrowableProblem expectedProblem = Problem.valueOf(Response.Status.INTERNAL_SERVER_ERROR);

        postEvent(EVENT_TYPE_WITHOUT_TOPIC, EVENT1)
                .andExpect(status().is5xxServerError())
                .andExpect(content().contentType("application/problem+json"))
                .andExpect(content().string(jsonHelper.matchesProblem(expectedProblem)));
    }

    @Test
    public void returns404ProblemIfEventTypeIsNotRegistered() throws Exception  {
        final ThrowableProblem expectedProblem = Problem.valueOf(Response.Status.NOT_FOUND, "EventType 'does-not-exist' does not exist.");

        postEvent("does-not-exist", EVENT1)
                .andExpect(status().is4xxClientError())
                .andExpect(content().contentType("application/problem+json"))
                .andExpect(content().string(jsonHelper.matchesProblem(expectedProblem)));
    }

    private ResultActions postEvent(final String eventType, final String event) throws Exception {
        final String url = "/event-types/" + eventType + "/events";
        final MockHttpServletRequestBuilder requestBuilder = post(url)
                .contentType(APPLICATION_JSON)
                .content(event);

        return mockMvc.perform(requestBuilder);
    }

    private static EventType eventType(final String topic) {
        final EventType eventType = new EventType();
        eventType.setName(topic);
        return eventType;
    }

}<|MERGE_RESOLUTION|>--- conflicted
+++ resolved
@@ -39,34 +39,21 @@
     public static final String EVENT3 = "{\"payload\": \"My Event 3 Payload\"}";
 
     private final InMemoryTopicRepository topicRepository = new InMemoryTopicRepository();
-<<<<<<< HEAD
     private final JsonTestHelper jsonHelper;
 
     private final MockMvc mockMvc;
 
-    public EventPublishingControllerTest() throws NakadiException {
+    public EventPublishingControllerTest() throws NakadiException, DuplicatedEventTypeNameException {
         final ObjectMapper objectMapper = new NakadiConfig().jacksonObjectMapper();
 
         jsonHelper = new JsonTestHelper(objectMapper);
-=======
-    private final EventTypeRepository eventTypeRepository = new InMemoryEventTypeRepository();
-    private final ObjectMapper objectMapper = new NakadiConfig().jacksonObjectMapper();
-
-    private final MockMvc mockMvc;
-
-    public EventPublishingControllerTest() throws NakadiException, DuplicatedEventTypeNameException {
->>>>>>> 8ab6c056
         topicRepository.createTopic(EVENT_TYPE_WITH_TOPIC);
 
         final EventTypeRepository eventTypeRepository = new InMemoryEventTypeRepository();
         eventTypeRepository.saveEventType(eventType(EVENT_TYPE_WITH_TOPIC));
         eventTypeRepository.saveEventType(eventType(EVENT_TYPE_WITHOUT_TOPIC));
 
-<<<<<<< HEAD
         final EventPublishingController controller = new EventPublishingController(topicRepository, eventTypeRepository);
-=======
-        EventPublishingController controller = new EventPublishingController(topicRepository, eventTypeRepository);
->>>>>>> 8ab6c056
 
         final MappingJackson2HttpMessageConverter jackson2HttpMessageConverter = new MappingJackson2HttpMessageConverter(objectMapper);
         mockMvc = standaloneSetup(controller)

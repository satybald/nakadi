--- conflicted
+++ resolved
@@ -48,13 +48,11 @@
 
 public class EventTypeControllerTest {
 
-<<<<<<< HEAD
     private final EventTypeRepository eventTypeRepository = mock(EventTypeRepository.class);
     private final TopicRepository topicRepository = mock(TopicRepository.class);
-=======
+
     public static final String EVENT_TYPE_NAME = "event-name";
-    private final EventTypeRepository repo = mock(EventTypeRepository.class);
->>>>>>> 1fb156ec
+
     private final ObjectMapper objectMapper = new NakadiConfig().jacksonObjectMapper();
     private final MockMvc mockMvc;
 
@@ -187,13 +185,8 @@
 
         Mockito
                 .doReturn(eventType)
-<<<<<<< HEAD
-                .when(eventTypeRepository)
-                .findByName("event-name");
-=======
-                .when(repo)
+                .when(eventTypeRepository)
                 .findByName(EVENT_TYPE_NAME);
->>>>>>> 1fb156ec
 
         putEventType(eventType, EVENT_TYPE_NAME)
                 .andExpect(status().isUnprocessableEntity())
@@ -212,13 +205,8 @@
 
         Mockito
                 .doReturn(persistedEventType)
-<<<<<<< HEAD
-                .when(eventTypeRepository)
-                .findByName("event-name");
-=======
-                .when(repo)
+                .when(eventTypeRepository)
                 .findByName(EVENT_TYPE_NAME);
->>>>>>> 1fb156ec
 
         putEventType(eventType, EVENT_TYPE_NAME)
                 .andExpect(status().isUnprocessableEntity())
@@ -234,13 +222,8 @@
 
         Mockito
                 .doThrow(NoSuchEventTypeException.class)
-<<<<<<< HEAD
-                .when(eventTypeRepository)
-                .findByName("event-name");
-=======
-                .when(repo)
+                .when(eventTypeRepository)
                 .findByName(EVENT_TYPE_NAME);
->>>>>>> 1fb156ec
 
         putEventType(eventType, EVENT_TYPE_NAME)
                 .andExpect(status().isNotFound())
@@ -256,13 +239,8 @@
 
         Mockito
                 .doThrow(NakadiException.class)
-<<<<<<< HEAD
-                .when(eventTypeRepository)
-                .findByName("event-name");
-=======
-                .when(repo)
+                .when(eventTypeRepository)
                 .findByName(EVENT_TYPE_NAME);
->>>>>>> 1fb156ec
 
         putEventType(eventType, EVENT_TYPE_NAME)
                 .andExpect(status().isUnprocessableEntity())
@@ -274,7 +252,7 @@
     public void canExposeASingleEventType() throws Exception {
         final EventType expectedEventType = buildEventType();
 
-        when(repo.findByName(EVENT_TYPE_NAME)).thenReturn(expectedEventType);
+        when(eventTypeRepository.findByName(EVENT_TYPE_NAME)).thenReturn(expectedEventType);
 
         final MockHttpServletRequestBuilder requestBuilder = get("/event-types/" + EVENT_TYPE_NAME)
                 .accept(APPLICATION_JSON);
@@ -288,7 +266,7 @@
 
     @Test
     public void askingForANonExistingEventTypeResultsIn404() throws Exception {
-        when(repo.findByName(anyString())).thenThrow(new NoSuchEventTypeException("no such event type"));
+        when(eventTypeRepository.findByName(anyString())).thenThrow(new NoSuchEventTypeException("no such event type"));
 
         final MockHttpServletRequestBuilder requestBuilder = get("/event-types/" + EVENT_TYPE_NAME)
                 .accept(APPLICATION_JSON);

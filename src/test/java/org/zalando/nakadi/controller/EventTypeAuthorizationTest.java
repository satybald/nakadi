--- conflicted
+++ resolved
@@ -1,6 +1,5 @@
 package org.zalando.nakadi.controller;
 
-<<<<<<< HEAD
 import org.junit.Test;
 import org.zalando.nakadi.domain.EventType;
 import org.zalando.nakadi.exceptions.ForbiddenAccessException;
@@ -10,20 +9,13 @@
 import org.zalando.problem.Problem;
 
 import javax.ws.rs.core.Response;
-=======
->>>>>>> 077b6726
 import java.io.IOException;
-import javax.ws.rs.core.Response;
-import org.junit.Test;
+
 import static org.mockito.Matchers.any;
 import static org.mockito.Mockito.doReturn;
 import static org.mockito.Mockito.doThrow;
 import static org.springframework.test.web.servlet.result.MockMvcResultMatchers.content;
 import static org.springframework.test.web.servlet.result.MockMvcResultMatchers.status;
-import org.zalando.nakadi.domain.EventType;
-import org.zalando.nakadi.exceptions.ForbiddenAccessException;
-import org.zalando.nakadi.utils.EventTypeTestBuilder;
-import org.zalando.problem.Problem;
 
 public class EventTypeAuthorizationTest extends EventTypeControllerTestCase {
 
@@ -61,7 +53,7 @@
         final EventType newEventType = EventTypeTestBuilder.builder().build();
         doReturn(newEventType).when(eventTypeRepository).findByName(any());
         doThrow(new UnableProcessException("Changing authorization object to `null` is not possible due to existing one"))
-                .when(authorizationValidator).validateAuthorizationObject(any(), any());
+                .when(authorizationValidator).validateAuthorization(any(), any());
 
         putEventType(newEventType, newEventType.getName())
                 .andExpect(status().isUnprocessableEntity())

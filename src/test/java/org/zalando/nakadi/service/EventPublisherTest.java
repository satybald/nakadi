--- conflicted
+++ resolved
@@ -12,10 +12,7 @@
 import org.zalando.nakadi.domain.EventPublishingStatus;
 import org.zalando.nakadi.domain.EventPublishingStep;
 import org.zalando.nakadi.domain.EventType;
-<<<<<<< HEAD
-=======
 import org.zalando.nakadi.domain.EventTypeBase;
->>>>>>> 3d551da2
 import org.zalando.nakadi.domain.Timeline;
 import org.zalando.nakadi.enrichment.Enrichment;
 import org.zalando.nakadi.exceptions.EnrichmentException;
@@ -87,14 +84,10 @@
 
     public EventPublisherTest() {
         final TimelineService ts = Mockito.mock(TimelineService.class);
-<<<<<<< HEAD
-        Mockito.when(ts.getTopicRepository(any())).thenReturn(topicRepository);
+        Mockito.when(ts.getTopicRepository((Timeline) any())).thenReturn(topicRepository);
+        Mockito.when(ts.getTopicRepository((EventTypeBase) any())).thenReturn(topicRepository);
         final Timeline timeline = Mockito.mock(Timeline.class);
         Mockito.when(ts.getTimeline(any())).thenReturn(timeline);
-=======
-        Mockito.when(ts.getTopicRepository((Timeline) any())).thenReturn(topicRepository);
-        Mockito.when(ts.getTopicRepository((EventTypeBase) any())).thenReturn(topicRepository);
->>>>>>> 3d551da2
         publisher = new EventPublisher(ts, cache, partitionResolver, enrichment, nakadiSettings, timelineSync);
     }
 

--- conflicted
+++ resolved
@@ -64,7 +64,6 @@
         }
     }
 
-<<<<<<< HEAD
     public Timeline.StoragePosition createStoragePosition(final Timeline timeline) {
         try {
             final Storage storage = timeline.getStorage();
@@ -75,39 +74,13 @@
             return getTopicRepositoryCreator(storage.getType()).createStoragePosition(offsets);
         } catch (final ServiceUnavailableException e) {
             throw new NakadiRuntimeException(e);
-=======
-    private TopicRepository createTopicRepository(final Storage storage) throws TopicRepositoryException {
-        switch (storage.getType()) {
-            case KAFKA:
-                try {
-                    final Storage.KafkaConfiguration kafkaConfiguration = storage.getKafkaConfiguration();
-                    final ZooKeeperHolder zooKeeperHolder = new ZooKeeperHolder(
-                            kafkaConfiguration.getZkAddress(),
-                            kafkaConfiguration.getZkPath(),
-                            kafkaConfiguration.getExhibitorAddress(),
-                            kafkaConfiguration.getExhibitorPort());
-                    final KafkaFactory kafkaFactory =
-                            new KafkaFactory(new KafkaLocationManager(zooKeeperHolder, kafkaSettings), metricRegistry);
-                    final KafkaTopicRepository kafkaTopicRepository = new KafkaTopicRepository(zooKeeperHolder,
-                            kafkaFactory, nakadiSettings, kafkaSettings, zookeeperSettings, uuidGenerator);
-                    // check that it does work
-                    kafkaTopicRepository.listTopics();
-                    return kafkaTopicRepository;
-                } catch (final Exception e) {
-                    throw new TopicRepositoryException("Could not create topic repository. " + e.getMessage(), e);
-                }
-            default:
-                throw new TopicRepositoryException("Could not create topic repository. " +
-                        "Storage type not found: " + storage.getType());
->>>>>>> 6d686910
         }
     }
 
     private TopicRepositoryCreator getTopicRepositoryCreator(final Storage.Type type) {
         final TopicRepositoryCreator topicRepositoryCreator = repositoryCreators.get(type);
         if (topicRepositoryCreator == null) {
-            LOG.error("Could not create topic repository. Storage type {} not found", type);
-            throw new TopicRepositoryException("Could not create topic repository");
+            throw new TopicRepositoryException("Could not create topic repository. Storage type not found: " + type);
         }
         return topicRepositoryCreator;
     }

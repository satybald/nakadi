package org.zalando.nakadi.controller;

import org.apache.commons.lang3.StringUtils;
import org.slf4j.Logger;
import org.slf4j.LoggerFactory;
import org.springframework.beans.factory.annotation.Autowired;
import org.springframework.http.HttpStatus;
import org.springframework.http.ResponseEntity;
import org.springframework.validation.Errors;
import org.springframework.web.bind.annotation.PathVariable;
import org.springframework.web.bind.annotation.RequestBody;
import org.springframework.web.bind.annotation.RequestMapping;
import org.springframework.web.bind.annotation.RequestMethod;
import org.springframework.web.bind.annotation.RequestParam;
import org.springframework.web.bind.annotation.RestController;
import org.springframework.web.context.request.NativeWebRequest;
import org.zalando.nakadi.domain.EventType;
import org.zalando.nakadi.domain.Subscription;
import org.zalando.nakadi.domain.SubscriptionBase;
import org.zalando.nakadi.domain.SubscriptionListWrapper;
import org.zalando.nakadi.exceptions.DuplicatedSubscriptionException;
import org.zalando.nakadi.exceptions.InternalNakadiException;
import org.zalando.nakadi.exceptions.NakadiException;
import org.zalando.nakadi.exceptions.NoSuchEventTypeException;
import org.zalando.nakadi.exceptions.NoSuchSubscriptionException;
import org.zalando.nakadi.exceptions.ServiceUnavailableException;
import org.zalando.nakadi.problem.ValidationProblem;
import org.zalando.nakadi.repository.EventTypeRepository;
import org.zalando.nakadi.repository.db.SubscriptionDbRepository;
import org.zalando.nakadi.security.Client;
import org.zalando.nakadi.util.FeatureToggleService;

import javax.annotation.Nullable;
import javax.validation.Valid;
import java.util.Collections;
import java.util.LinkedList;
import java.util.List;

import static javax.ws.rs.core.Response.Status.INTERNAL_SERVER_ERROR;
import static org.springframework.http.HttpStatus.NOT_IMPLEMENTED;
import static org.springframework.http.HttpStatus.OK;
import static org.springframework.http.ResponseEntity.status;
import static org.zalando.nakadi.util.FeatureToggleService.Feature.HIGH_LEVEL_API;
import static org.zalando.problem.MoreStatus.UNPROCESSABLE_ENTITY;
import static org.zalando.problem.spring.web.advice.Responses.create;


@RestController
@RequestMapping(value = "/subscriptions")
public class SubscriptionController {

    private static final Logger LOG = LoggerFactory.getLogger(SubscriptionController.class);

    private final SubscriptionDbRepository subscriptionRepository;

    private final EventTypeRepository eventTypeRepository;

    private final FeatureToggleService featureToggleService;

    @Autowired
    public SubscriptionController(final SubscriptionDbRepository subscriptionRepository,
                                  final EventTypeRepository eventTypeRepository,
                                  final FeatureToggleService featureToggleService) {
        this.subscriptionRepository = subscriptionRepository;
        this.eventTypeRepository = eventTypeRepository;
        this.featureToggleService = featureToggleService;
    }

    @RequestMapping(method = RequestMethod.POST)
    public ResponseEntity<?> createOrGetSubscription(@Valid @RequestBody final SubscriptionBase subscriptionBase,
                                                     final Errors errors,
                                                     final NativeWebRequest request,
                                                     final Client client) {
        if (!featureToggleService.isFeatureEnabled(HIGH_LEVEL_API)) {
            return new ResponseEntity<>(NOT_IMPLEMENTED);
        }
        if (errors.hasErrors()) {
            return create(new ValidationProblem(errors), request);
        }

        try {
            return createSubscription(subscriptionBase, request, client);
        } catch (final DuplicatedSubscriptionException e) {
            try {
                return new ResponseEntity<>(getExistingSubscription(subscriptionBase), HttpStatus.OK);
            } catch (final ServiceUnavailableException ex) {
                LOG.error("Error occurred during fetching existing subscription", ex);
                return create(e.asProblem(), request);
            } catch (final NoSuchSubscriptionException | InternalNakadiException ex) {
                LOG.error("Error occurred during fetching existing subscription", ex);
                return create(INTERNAL_SERVER_ERROR, ex.getProblemMessage(), request);
            }
        } catch (final NakadiException e) {
            LOG.error("Error occurred during subscription creation", e);
            return create(e.asProblem(), request);
        }
    }

    @RequestMapping(method = RequestMethod.GET)
    public ResponseEntity<?> listSubscriptions(
            @Nullable @RequestParam(value = "owning_application", required = false) final String owningApplication,
            final NativeWebRequest request) {

        if (!featureToggleService.isFeatureEnabled(HIGH_LEVEL_API)) {
            return new ResponseEntity<>(NOT_IMPLEMENTED);
        }

        try {
            final List<Subscription> subscriptions = owningApplication == null ?
                    subscriptionRepository.listSubscriptions() :
                    subscriptionRepository.listSubscriptionsForOwningApplication(owningApplication);
            return status(OK).body(new SubscriptionListWrapper(subscriptions));

        } catch (final ServiceUnavailableException e) {
            LOG.error("Error occurred during listing of subscriptions", e);
            return create(e.asProblem(), request);
        }
    }

    @RequestMapping(value = "/{id}", method = RequestMethod.GET)
    public ResponseEntity<?> getSubscription(@PathVariable("id") final String subscriptionId,
                                             final NativeWebRequest request) {
        if (!featureToggleService.isFeatureEnabled(HIGH_LEVEL_API)) {
            return new ResponseEntity<>(NOT_IMPLEMENTED);
        }
        try {
            final Subscription subscription = subscriptionRepository.getSubscription(subscriptionId);
            return status(OK).body(subscription);
        } catch (final NoSuchSubscriptionException e) {
            LOG.debug("Failed to find subscription: " + subscriptionId, e);
            return create(e.asProblem(), request);
        } catch (final ServiceUnavailableException e) {
            LOG.error("Error occurred when trying to get subscription: " + subscriptionId, e);
            return create(e.asProblem(), request);
        }
    }

    private ResponseEntity<?> createSubscription(final SubscriptionBase subscriptionBase,
<<<<<<< HEAD
                                                 final NativeWebRequest request,
                                                 final Client client)
            throws InternalNakadiException, DuplicatedSubscriptionException {
        final EventTypesHolder eventTypesHolder = getEventTypesHolder(subscriptionBase);
        if (eventTypesHolder.hasMissingEvents()) {
            final String errorMessage = createErrorMessage(eventTypesHolder.getMissingEventTypes());
=======
                                                 final NativeWebRequest request)
            throws InternalNakadiException, DuplicatedSubscriptionException, ServiceUnavailableException {
        final List<String> noneExistingEventTypes = checkExistingEventTypes(subscriptionBase);
        if (!noneExistingEventTypes.isEmpty()) {
            final String errorMessage = createErrorMessage(noneExistingEventTypes);
            LOG.debug(errorMessage);
>>>>>>> a58f9967
            return create(UNPROCESSABLE_ENTITY, errorMessage, request);
        }
        eventTypesHolder.getEventTypes().stream().forEach(eventType -> client.checkScopes(eventType.getReadScopes()));

        // generate subscription id and try to create subscription in DB
        final Subscription subscription = subscriptionRepository.createSubscription(subscriptionBase);
        return status(HttpStatus.CREATED).body(subscription);
    }

    private EventTypesHolder getEventTypesHolder(final SubscriptionBase subscriptionBase)
            throws InternalNakadiException {
        final EventTypesHolder eventTypesHolder = new EventTypesHolder();
        for (final String etName : subscriptionBase.getEventTypes()) {
            try {
                eventTypesHolder.addEventType(eventTypeRepository.findByName(etName));
            } catch (NoSuchEventTypeException e) {
                eventTypesHolder.addMissingEventType(etName);
            }
        }
        return eventTypesHolder;
    }

    private String createErrorMessage(final List<String> missingEventTypes) {
        return new StringBuilder()
                .append("Failed to create subscription, event type(s) not found: '")
                .append(StringUtils.join(missingEventTypes, "','"))
                .append("'").toString();
    }

    private Subscription getExistingSubscription(final SubscriptionBase subscriptionBase)
            throws NoSuchSubscriptionException, InternalNakadiException, ServiceUnavailableException {
        return subscriptionRepository.getSubscription(
                subscriptionBase.getOwningApplication(),
                subscriptionBase.getEventTypes(),
                subscriptionBase.getConsumerGroup());
    }

    private final class EventTypesHolder {
        private List<EventType> eventTypes = Collections.emptyList();
        private List<String> missingEventTypes = Collections.emptyList();

        private void addEventType(final EventType eventType) {
            if (eventTypes == Collections.<EventType>emptyList()) {
                eventTypes = new LinkedList<>();
            }
            eventTypes.add(eventType);
        }

        private void addMissingEventType(final String etName) {
            if (missingEventTypes == Collections.<String>emptyList()) {
                missingEventTypes = new LinkedList<>();
            }
            missingEventTypes.add(etName);
        }

        private List<EventType> getEventTypes() {
            return eventTypes;
        }

        private List<String> getMissingEventTypes() {
            return missingEventTypes;
        }

        private boolean hasMissingEvents() {
            return !missingEventTypes.isEmpty();
        }
    }

}<|MERGE_RESOLUTION|>--- conflicted
+++ resolved
@@ -136,21 +136,12 @@
     }
 
     private ResponseEntity<?> createSubscription(final SubscriptionBase subscriptionBase,
-<<<<<<< HEAD
                                                  final NativeWebRequest request,
                                                  final Client client)
-            throws InternalNakadiException, DuplicatedSubscriptionException {
+            throws InternalNakadiException, DuplicatedSubscriptionException, ServiceUnavailableException {
         final EventTypesHolder eventTypesHolder = getEventTypesHolder(subscriptionBase);
         if (eventTypesHolder.hasMissingEvents()) {
             final String errorMessage = createErrorMessage(eventTypesHolder.getMissingEventTypes());
-=======
-                                                 final NativeWebRequest request)
-            throws InternalNakadiException, DuplicatedSubscriptionException, ServiceUnavailableException {
-        final List<String> noneExistingEventTypes = checkExistingEventTypes(subscriptionBase);
-        if (!noneExistingEventTypes.isEmpty()) {
-            final String errorMessage = createErrorMessage(noneExistingEventTypes);
-            LOG.debug(errorMessage);
->>>>>>> a58f9967
             return create(UNPROCESSABLE_ENTITY, errorMessage, request);
         }
         eventTypesHolder.getEventTypes().stream().forEach(eventType -> client.checkScopes(eventType.getReadScopes()));

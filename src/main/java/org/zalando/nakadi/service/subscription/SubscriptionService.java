package org.zalando.nakadi.service.subscription;

import com.google.common.collect.ImmutableSet;
import org.apache.commons.lang3.StringUtils;
import org.slf4j.Logger;
import org.slf4j.LoggerFactory;
import org.springframework.beans.factory.annotation.Autowired;
import org.springframework.stereotype.Component;
<<<<<<< HEAD
import org.springframework.web.util.UriComponents;
import org.springframework.web.util.UriComponentsBuilder;
import org.zalando.nakadi.domain.EventType;
import org.zalando.nakadi.domain.ItemsWrapper;
import org.zalando.nakadi.domain.PaginationLinks;
=======
import org.zalando.nakadi.domain.EventType;
>>>>>>> 347a3db0
import org.zalando.nakadi.domain.Subscription;
import org.zalando.nakadi.domain.SubscriptionBase;
import org.zalando.nakadi.domain.SubscriptionEventTypeStats;
import org.zalando.nakadi.domain.SubscriptionListWrapper;
import org.zalando.nakadi.domain.TopicPartition;
import org.zalando.nakadi.exceptions.DuplicatedSubscriptionException;
import org.zalando.nakadi.exceptions.ExceptionWrapper;
import org.zalando.nakadi.exceptions.InternalNakadiException;
import org.zalando.nakadi.exceptions.NakadiException;
<<<<<<< HEAD
import org.zalando.nakadi.exceptions.NoSuchSubscriptionException;
=======
>>>>>>> 347a3db0
import org.zalando.nakadi.exceptions.ServiceUnavailableException;
import org.zalando.nakadi.repository.EventTypeRepository;
import org.zalando.nakadi.repository.TopicRepository;
import org.zalando.nakadi.repository.db.SubscriptionDbRepository;
import org.zalando.nakadi.security.Client;
import org.zalando.nakadi.service.Result;
import org.zalando.nakadi.service.subscription.model.Partition;
import org.zalando.nakadi.service.subscription.zk.ZkSubscriptionClient;
import org.zalando.nakadi.service.subscription.zk.ZkSubscriptionClientFactory;
import org.zalando.nakadi.util.SubscriptionsUriHelper;
import org.zalando.problem.MoreStatus;
import org.zalando.problem.Problem;

import javax.ws.rs.core.Response;
import java.util.Arrays;
import java.util.List;
<<<<<<< HEAD
import java.util.Map;
import java.util.Optional;
=======
>>>>>>> 347a3db0
import java.util.Set;
import java.util.function.Function;
import java.util.stream.Collectors;
import java.util.stream.Stream;

@Component
public class SubscriptionService {

    private static final Logger LOG = LoggerFactory.getLogger(SubscriptionService.class);
    private static final UriComponentsBuilder SUBSCRIPTION_PATH = UriComponentsBuilder.fromPath("/subscriptions/{id}");

    private final SubscriptionDbRepository subscriptionRepository;
    private final EventTypeRepository eventTypeRepository;
    private final ZkSubscriptionClientFactory zkSubscriptionClientFactory;
    private final TopicRepository topicRepository;

    @Autowired
    public SubscriptionService(final SubscriptionDbRepository subscriptionRepository,
                               final ZkSubscriptionClientFactory zkSubscriptionClientFactory,
                               final TopicRepository topicRepository,
                               final EventTypeRepository eventTypeRepository) {
        this.subscriptionRepository = subscriptionRepository;
        this.zkSubscriptionClientFactory = zkSubscriptionClientFactory;
        this.topicRepository = topicRepository;
        this.eventTypeRepository = eventTypeRepository;
    }

<<<<<<< HEAD
    public Result<Subscription> createSubscription(final SubscriptionBase subscriptionBase, final Client client)
            throws DuplicatedSubscriptionException {
        try {
            return createSubscriptionInternal(subscriptionBase, client);
        } catch (final ServiceUnavailableException e) {
            LOG.error("Error occurred during subscription creation", e);
            return Result.problem(e.asProblem());
        } catch (final InternalNakadiException e) {
            LOG.error("Error occurred during subscription creation", e);
            return Result.problem(e.asProblem());
        }
    }

    private Result<Subscription> createSubscriptionInternal(final SubscriptionBase subscriptionBase, final Client
            client) throws InternalNakadiException, DuplicatedSubscriptionException, ServiceUnavailableException {
        final Map<String, Optional<EventType>> eventTypeMapping =
                subscriptionBase.getEventTypes().stream()
                        .collect(Collectors.toMap(Function.identity(),
                                ExceptionWrapper.wrapFunction(eventTypeRepository::findByNameO)));
        final List<String> missingEventTypes = eventTypeMapping.entrySet().stream()
                .filter(entry -> !entry.getValue().isPresent())
                .map(Map.Entry::getKey)
                .collect(Collectors.toList());

        if (!missingEventTypes.isEmpty()) {
            final Problem problem = Problem.valueOf(MoreStatus.UNPROCESSABLE_ENTITY,
                    createMissingEventsErrorMessage(missingEventTypes));
            return Result.problem(problem);
        }

        eventTypeMapping.values().stream()
                .filter(Optional::isPresent)
                .map(Optional::get)
                .forEach(eventType -> client.checkScopes(eventType.getReadScopes()));

        // generate subscription id and try to create subscription in DB
        final Subscription subscription = subscriptionRepository.createSubscription(subscriptionBase);
        return new Result.Success(subscription);
    }

    public Result<Subscription> processDuplicatedSubscription(final SubscriptionBase subscriptionBase) {
        try {
            final Subscription existingSubscription = getExistingSubscription(subscriptionBase);
            return new Result.Success(existingSubscription);
        } catch (final ServiceUnavailableException ex) {
            LOG.error("Error occurred during fetching existing subscription", ex);
            return Result.problem(ex.asProblem());
        } catch (final NoSuchSubscriptionException | InternalNakadiException ex) {
            LOG.error("Error occurred during fetching existing subscription", ex);
            final Problem problem = Problem.valueOf(Response.Status.INTERNAL_SERVER_ERROR, ex.getProblemMessage());
            return Result.problem(problem);
        }
    }

    private Subscription getExistingSubscription(final SubscriptionBase subscriptionBase)
            throws NoSuchSubscriptionException, InternalNakadiException, ServiceUnavailableException {
        return subscriptionRepository.getSubscription(
                subscriptionBase.getOwningApplication(),
                subscriptionBase.getEventTypes(),
                subscriptionBase.getConsumerGroup());
    }

    private String createMissingEventsErrorMessage(final List<String> missingEventTypes) {
        return new StringBuilder()
                .append("Failed to create subscription, event type(s) not found: '")
                .append(StringUtils.join(missingEventTypes, "','"))
                .append("'").toString();
    }

    public UriComponents getSubscriptionUri(final Subscription subscription) {
        final UriComponents path = SUBSCRIPTION_PATH.buildAndExpand(subscription.getId());
        return path;
    }

    public Result listSubscriptions(final String owningApplication, final Set<String> eventTypes, final int limit,
                                    final int offset) {
        if(limit< 1 || limit >1000) {
            final Problem problem = Problem.valueOf(Response.Status.BAD_REQUEST,
                    "'limit' parameter should have value from 1 to 1000");
            return Result.problem(problem);
        }

        if(offset < 0) {
            final Problem problem = Problem.valueOf(Response.Status.BAD_REQUEST,
                    "'offset' parameter can't be lower than 0");
            return Result.problem(problem);
        }

        try {
            final Set<String> eventTypesFilter = eventTypes == null ? ImmutableSet.of() : eventTypes;
            final Optional<String> owningAppOption = Optional.ofNullable(owningApplication);
            final List<Subscription> subscriptions =
                    subscriptionRepository.listSubscriptions(eventTypesFilter, owningAppOption, offset, limit);
            final PaginationLinks paginationLinks = SubscriptionsUriHelper.createSubscriptionPaginationLinks(
                owningAppOption, eventTypesFilter, offset, limit, subscriptions.size());
            return new Result.Success(new SubscriptionListWrapper(subscriptions, paginationLinks));
        } catch (ServiceUnavailableException e) {
            LOG.error("Error occurred during listing of subscriptions", e);
            return Result.problem(e.asProblem());
        }
    }

    public Result<Subscription> getSubscription(final String subscriptionId) {
        try {
            final Subscription subscription = subscriptionRepository.getSubscription(subscriptionId);
            return new Result.Success<>(subscription);
        } catch (final NoSuchSubscriptionException e) {
            LOG.debug("Failed to find subscription: {}", subscriptionId, e);
            return Result.problem(e.asProblem());
        } catch (final ServiceUnavailableException e) {
            LOG.error("Error occurred when trying to get subscription: {}", subscriptionId, e);
            return Result.problem(e.asProblem());
        }
    }

    public Result<ItemsWrapper<SubscriptionEventTypeStats>> getSubscriptionStat(final String subscriptionId) {
        try {
            final Subscription subscription = subscriptionRepository.getSubscription(subscriptionId);
            final List<SubscriptionEventTypeStats> subscriptionStat = createSubscriptionStat(subscription);
            return new Result.Success<>(new ItemsWrapper<>(subscriptionStat));
        } catch (final NoSuchSubscriptionException e) {
            LOG.debug("Failed to find subscription: {}", subscriptionId, e);
            return Result.problem(e.asProblem());
        } catch (final ServiceUnavailableException e) {
            LOG.error("Error occurred when trying to get subscription stat: {}" + subscriptionId, e);
            return Result.problem(e.asProblem());
        }
    }

    private List<SubscriptionEventTypeStats> createSubscriptionStat(final Subscription subscription) {
=======
    public List<SubscriptionEventTypeStats> createSubscriptionStat(final Subscription subscription)
            throws ServiceUnavailableException {
>>>>>>> 347a3db0
        final ZkSubscriptionClient zkSubscriptionClient =
                zkSubscriptionClientFactory.createZkSubscriptionClient(subscription.getId());
        final Partition[] partitions = zkSubscriptionClient.listPartitions();

        final List<EventType> eventTypes = subscription.getEventTypes().stream()
                .map(ExceptionWrapper.wrapFunction(eventTypeRepository::findByName))
                .collect(Collectors.toList());

        final Set<String> topics = eventTypes.stream()
                .map(eventType -> eventType.getTopic())
                .collect(Collectors.toSet());

        final List<TopicPartition> topicPartitions = topicRepository.listPartitions(topics);

        return eventTypes.stream()
                .map(eventType -> {
                    final Set<SubscriptionEventTypeStats.Partition> statPartitions = Arrays.stream(partitions)
<<<<<<< HEAD
                            .filter(partition -> eventType.getTopic().equals(partition.getKey().getTopic()))
                            .map(ExceptionWrapper.wrapFunction(
                                    partition -> createPartition(zkSubscriptionClient, partition)))
=======
                            .filter(partition -> eventType.getTopic().equals(partition.getKey().topic))
                            .flatMap(partition ->
                                    filterTopicPartitions(zkSubscriptionClient, topicPartitions, partition))
>>>>>>> 347a3db0
                            .collect(Collectors.toSet());
                    return new SubscriptionEventTypeStats(eventType.getName(), statPartitions);
                })
                .collect(Collectors.toList());
    }

    private Stream<SubscriptionEventTypeStats.Partition> filterTopicPartitions(
            final ZkSubscriptionClient zkSubscriptionClient,
            final List<TopicPartition> topicPartitions,
            final Partition partition) {
        return topicPartitions.stream()
                .filter(topicPartition ->
                        partition.getKey().partition.equals(topicPartition.getPartitionId()))
                .map(ExceptionWrapper.wrapFunction(topicPartition ->
                        createPartition(zkSubscriptionClient, partition, topicPartition)));
    }

    private SubscriptionEventTypeStats.Partition createPartition(final ZkSubscriptionClient zkSubscriptionClient,
<<<<<<< HEAD
                                                                 final Partition partition) throws NakadiException {
        final String partitionName = partition.getKey().getPartition();
        final String partitionState = partition.getState().description;
        final String partitionSession = partition.getSession();
        final TopicPartition topicPartition = topicRepository.getPartition(partition.getKey().getTopic(),
                partition.getKey().getPartition());
=======
                                                                 final Partition partition,
                                                                 final TopicPartition topicPartition)
            throws NakadiException {
        final String partitionName = partition.getKey().partition;
        final String partitionState = partition.getState().description;
        final String partitionSession = partition.getSession();
>>>>>>> 347a3db0
        final long clientOffset = zkSubscriptionClient.getOffset(partition.getKey());
        final long total = Long.valueOf(topicPartition.getNewestAvailableOffset());
        final long unconsumedEvents = total - clientOffset;
        return new SubscriptionEventTypeStats.Partition(
                partitionName, partitionState, unconsumedEvents, partitionSession);
    }
}<|MERGE_RESOLUTION|>--- conflicted
+++ resolved
@@ -6,15 +6,11 @@
 import org.slf4j.LoggerFactory;
 import org.springframework.beans.factory.annotation.Autowired;
 import org.springframework.stereotype.Component;
-<<<<<<< HEAD
 import org.springframework.web.util.UriComponents;
 import org.springframework.web.util.UriComponentsBuilder;
 import org.zalando.nakadi.domain.EventType;
 import org.zalando.nakadi.domain.ItemsWrapper;
 import org.zalando.nakadi.domain.PaginationLinks;
-=======
-import org.zalando.nakadi.domain.EventType;
->>>>>>> 347a3db0
 import org.zalando.nakadi.domain.Subscription;
 import org.zalando.nakadi.domain.SubscriptionBase;
 import org.zalando.nakadi.domain.SubscriptionEventTypeStats;
@@ -24,10 +20,7 @@
 import org.zalando.nakadi.exceptions.ExceptionWrapper;
 import org.zalando.nakadi.exceptions.InternalNakadiException;
 import org.zalando.nakadi.exceptions.NakadiException;
-<<<<<<< HEAD
 import org.zalando.nakadi.exceptions.NoSuchSubscriptionException;
-=======
->>>>>>> 347a3db0
 import org.zalando.nakadi.exceptions.ServiceUnavailableException;
 import org.zalando.nakadi.repository.EventTypeRepository;
 import org.zalando.nakadi.repository.TopicRepository;
@@ -44,11 +37,8 @@
 import javax.ws.rs.core.Response;
 import java.util.Arrays;
 import java.util.List;
-<<<<<<< HEAD
 import java.util.Map;
 import java.util.Optional;
-=======
->>>>>>> 347a3db0
 import java.util.Set;
 import java.util.function.Function;
 import java.util.stream.Collectors;
@@ -76,7 +66,6 @@
         this.eventTypeRepository = eventTypeRepository;
     }
 
-<<<<<<< HEAD
     public Result<Subscription> createSubscription(final SubscriptionBase subscriptionBase, final Client client)
             throws DuplicatedSubscriptionException {
         try {
@@ -206,11 +195,8 @@
         }
     }
 
-    private List<SubscriptionEventTypeStats> createSubscriptionStat(final Subscription subscription) {
-=======
-    public List<SubscriptionEventTypeStats> createSubscriptionStat(final Subscription subscription)
+    private List<SubscriptionEventTypeStats> createSubscriptionStat(final Subscription subscription)
             throws ServiceUnavailableException {
->>>>>>> 347a3db0
         final ZkSubscriptionClient zkSubscriptionClient =
                 zkSubscriptionClientFactory.createZkSubscriptionClient(subscription.getId());
         final Partition[] partitions = zkSubscriptionClient.listPartitions();
@@ -228,15 +214,9 @@
         return eventTypes.stream()
                 .map(eventType -> {
                     final Set<SubscriptionEventTypeStats.Partition> statPartitions = Arrays.stream(partitions)
-<<<<<<< HEAD
                             .filter(partition -> eventType.getTopic().equals(partition.getKey().getTopic()))
-                            .map(ExceptionWrapper.wrapFunction(
-                                    partition -> createPartition(zkSubscriptionClient, partition)))
-=======
-                            .filter(partition -> eventType.getTopic().equals(partition.getKey().topic))
                             .flatMap(partition ->
                                     filterTopicPartitions(zkSubscriptionClient, topicPartitions, partition))
->>>>>>> 347a3db0
                             .collect(Collectors.toSet());
                     return new SubscriptionEventTypeStats(eventType.getName(), statPartitions);
                 })
@@ -249,27 +229,18 @@
             final Partition partition) {
         return topicPartitions.stream()
                 .filter(topicPartition ->
-                        partition.getKey().partition.equals(topicPartition.getPartitionId()))
+                        partition.getKey().getPartition().equals(topicPartition.getPartitionId()))
                 .map(ExceptionWrapper.wrapFunction(topicPartition ->
                         createPartition(zkSubscriptionClient, partition, topicPartition)));
     }
 
     private SubscriptionEventTypeStats.Partition createPartition(final ZkSubscriptionClient zkSubscriptionClient,
-<<<<<<< HEAD
-                                                                 final Partition partition) throws NakadiException {
-        final String partitionName = partition.getKey().getPartition();
-        final String partitionState = partition.getState().description;
-        final String partitionSession = partition.getSession();
-        final TopicPartition topicPartition = topicRepository.getPartition(partition.getKey().getTopic(),
-                partition.getKey().getPartition());
-=======
                                                                  final Partition partition,
                                                                  final TopicPartition topicPartition)
             throws NakadiException {
-        final String partitionName = partition.getKey().partition;
-        final String partitionState = partition.getState().description;
+        final String partitionName = partition.getKey().getPartition();
+        final String partitionState = partition.getState().getDescription();
         final String partitionSession = partition.getSession();
->>>>>>> 347a3db0
         final long clientOffset = zkSubscriptionClient.getOffset(partition.getKey());
         final long total = Long.valueOf(topicPartition.getNewestAvailableOffset());
         final long unconsumedEvents = total - clientOffset;

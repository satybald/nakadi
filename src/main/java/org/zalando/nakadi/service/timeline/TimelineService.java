--- conflicted
+++ resolved
@@ -34,13 +34,10 @@
 import org.zalando.nakadi.exceptions.TopicCreationException;
 import org.zalando.nakadi.exceptions.TopicRepositoryException;
 import org.zalando.nakadi.exceptions.UnableProcessException;
-<<<<<<< HEAD
+import org.zalando.nakadi.repository.EventConsumer;
+import org.zalando.nakadi.repository.MultiTimelineEventConsumer;
 import org.zalando.nakadi.exceptions.runtime.InconsistentStateException;
 import org.zalando.nakadi.exceptions.runtime.RepositoryProblemException;
-=======
-import org.zalando.nakadi.repository.EventConsumer;
-import org.zalando.nakadi.repository.MultiTimelineEventConsumer;
->>>>>>> 7a987f1f
 import org.zalando.nakadi.repository.TopicRepository;
 import org.zalando.nakadi.repository.TopicRepositoryHolder;
 import org.zalando.nakadi.repository.db.EventTypeCache;
@@ -183,10 +180,6 @@
         return topicRepositoryHolder.getTopicRepository(defaultStorage);
     }
 
-<<<<<<< HEAD
-    private void switchTimelines(final Timeline activeTimeline, final Timeline nextTimeline)
-            throws InconsistentStateException, RepositoryProblemException, TimelineException, ConflictException {
-=======
     public EventConsumer createEventConsumer(final String clientId, final List<NakadiCursor> positions)
             throws NakadiException, InvalidCursorException {
         final MultiTimelineEventConsumer result = new MultiTimelineEventConsumer(clientId, this, timelineSync);
@@ -194,8 +187,8 @@
         return result;
     }
 
-    private void switchTimelines(final Timeline activeTimeline, final Timeline nextTimeline) {
->>>>>>> 7a987f1f
+    private void switchTimelines(final Timeline activeTimeline, final Timeline nextTimeline)
+            throws InconsistentStateException, RepositoryProblemException, TimelineException, ConflictException {
         LOG.info("Switching timelines from {} to {}", activeTimeline, nextTimeline);
         try {
             timelineSync.startTimelineUpdate(activeTimeline.getEventType(), nakadiSettings.getTimelineWaitTimeoutMs());

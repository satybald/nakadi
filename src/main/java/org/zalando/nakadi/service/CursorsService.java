--- conflicted
+++ resolved
@@ -10,15 +10,10 @@
 import org.slf4j.LoggerFactory;
 import org.springframework.beans.factory.annotation.Autowired;
 import org.springframework.stereotype.Component;
-<<<<<<< HEAD
-import org.zalando.nakadi.domain.CursorError;
-import org.zalando.nakadi.domain.EventType;
-=======
 import org.zalando.nakadi.domain.CursorCommitResult;
 import org.zalando.nakadi.domain.CursorError;
 import org.zalando.nakadi.domain.EventType;
 import org.zalando.nakadi.domain.EventTypePartition;
->>>>>>> ad619378
 import org.zalando.nakadi.domain.NakadiCursor;
 import org.zalando.nakadi.domain.Subscription;
 import org.zalando.nakadi.exceptions.InternalNakadiException;
@@ -29,16 +24,14 @@
 import org.zalando.nakadi.exceptions.NoSuchEventTypeException;
 import org.zalando.nakadi.exceptions.ServiceUnavailableException;
 import org.zalando.nakadi.repository.EventTypeRepository;
+import org.zalando.nakadi.repository.TopicRepository;
 import org.zalando.nakadi.repository.db.SubscriptionDbRepository;
 import org.zalando.nakadi.repository.zookeeper.ZooKeeperHolder;
 import org.zalando.nakadi.service.subscription.model.Partition;
 import org.zalando.nakadi.service.subscription.zk.CuratorZkSubscriptionClient;
-<<<<<<< HEAD
-import org.zalando.nakadi.service.timeline.TimelineService;
-=======
->>>>>>> ad619378
 import org.zalando.nakadi.view.Cursor;
 import org.zalando.nakadi.view.SubscriptionCursor;
+import org.zalando.nakadi.service.timeline.TimelineService;
 
 import java.util.Collections;
 import java.util.HashMap;
@@ -194,7 +187,7 @@
                                 cursorToProcess.getPartition(),
                                 cursorToProcess.getOffset());
                         try {
-                            topicRepository.validateCommitCursor(nakadiCursor);
+                            timelineService.getTopicRepository(eventType).validateCommitCursor(nakadiCursor);
                             return nakadiCursor;
                         } catch (final InvalidCursorException e) {
                             throw new NakadiRuntimeException(e);
@@ -205,40 +198,21 @@
             LOG.debug("[COMMIT_CURSORS] finished validation of {} cursor(s) for partition {}", cursors.size(),
                     eventTypePartition);
 
-            return commitPartitionCursors(subscriptionId, eventType.getTopic(), nakadiCursors, eventTypePartition);
+            return commitPartitionCursors(subscriptionId, eventType, nakadiCursors, eventTypePartition);
 
         } catch (final NakadiRuntimeException e) {
             throw (InvalidCursorException) e.getException();
         }
-<<<<<<< HEAD
-        final EventType eventType = eventTypeRepository.findByName(cursorToProcess.getEventType());
-        final NakadiCursor toProcess = new NakadiCursor(
-                eventType.getTopic(),
-                cursorToProcess.getPartition(),
-                cursorToProcess.getOffset());
-
-        timelineService.getTopicRepository(eventType).validateCommitCursor(toProcess);
-        return commitCursor(subscriptionId, eventType, cursorToProcess);
-    }
-
-    private boolean commitCursor(final String subscriptionId,
-                                 final EventType eventType,
-                                 final SubscriptionCursor cursor)
-            throws ServiceUnavailableException, NoSuchSubscriptionException, InvalidCursorException {
-
-        final String topic = timelineService.getTimeline(eventType).getTopic();
-        final String offsetPath = format(PATH_ZK_OFFSET, subscriptionId, topic, cursor.getPartition());
-=======
     }
 
     private List<Boolean> commitPartitionCursors(final String subscriptionId,
-                                                 final String topic,
+                                                 final EventType eventType,
                                                  final List<NakadiCursor> cursors,
                                                  final EventTypePartition etPartition)
             throws ServiceUnavailableException {
-
+        final String topic = eventType.getTopic();
         final String offsetPath = format(PATH_ZK_OFFSET, subscriptionId, topic, etPartition.getPartition());
->>>>>>> ad619378
+        final TopicRepository topicRepository = timelineService.getTopicRepository(eventType);
         try {
             @SuppressWarnings("unchecked")
             final List<Boolean> committed = executeWithRetry(() -> {
@@ -248,17 +222,6 @@
                                 .storingStatIn(stat)
                                 .forPath(offsetPath);
                         final String currentOffset = new String(currentOffsetData, Charsets.UTF_8);
-<<<<<<< HEAD
-
-                        // Yep, here we are trying to hack a little. This code
-                        // should be removed during timelines implementation
-                        final NakadiCursor cursorToCommit =
-                                new NakadiCursor(topic, cursor.getPartition(), cursor.getOffset());
-                        final NakadiCursor currentCursor = new NakadiCursor(topic, cursor.getPartition(),
-                                currentOffset);
-                        if (timelineService.getTopicRepository(eventType)
-                                .compareOffsets(cursorToCommit, currentCursor) > 0) {
-=======
                         NakadiCursor currentMaxCursor = new NakadiCursor(topic, etPartition.getPartition(),
                                 currentOffset);
 
@@ -273,7 +236,6 @@
                         }
 
                         if (!currentMaxCursor.getOffset().equals(currentOffset)) {
->>>>>>> ad619378
                             zkHolder.get()
                                     .setData()
                                     .withVersion(stat.getVersion())

--- conflicted
+++ resolved
@@ -28,13 +28,9 @@
         CHECK_APPLICATION_LEVEL_PERMISSIONS("check_application_level_permissions"),
         CHECK_PARTITIONS_KEYS("check_partitions_keys"),
         CHECK_OWNING_APPLICATION("check_owning_application"),
-<<<<<<< HEAD
         HILA_USE_TOPOLOGY_OBJECT("hila_use_topology"),
-        LIMIT_CONSUMERS_NUMBER("limit_consumers_number");
-=======
         LIMIT_CONSUMERS_NUMBER("limit_consumers_number"),
         SEND_BATCH_VIA_OUTPUT_STREAM("send_batch_via_output_stream");
->>>>>>> a842db4e
 
         private final String id;
 

package de.zalando.aruha.nakadi.repository.zookeeper;

import java.io.IOException;
import java.util.Arrays;
import java.util.Collection;

import javax.annotation.PostConstruct;

import org.apache.curator.RetryPolicy;
import org.apache.curator.ensemble.EnsembleProvider;
import org.apache.curator.ensemble.exhibitor.DefaultExhibitorRestClient;
import org.apache.curator.ensemble.exhibitor.ExhibitorRestClient;
import org.apache.curator.ensemble.exhibitor.Exhibitors;
import org.apache.curator.ensemble.exhibitor.Exhibitors.BackupConnectionStringProvider;
import org.apache.curator.ensemble.fixed.FixedEnsembleProvider;
import org.apache.curator.framework.CuratorFramework;
import org.apache.curator.framework.CuratorFrameworkFactory;
import org.apache.curator.retry.ExponentialBackoffRetry;

public class ZooKeeperHolder {

    private final String zookeeperBrokers;

    private final String zookeeperKafkaNamespace;

    private final String exhibitorAddresses;

    private final Integer exhibitorPort;

    private CuratorFramework zooKeeper;

    public ZooKeeperHolder(String zookeeperBrokers, String zookeeperKafkaNamespace, String exhibitorAddresses, Integer exhibitorPort) {
        this.zookeeperBrokers = zookeeperBrokers;
        this.zookeeperKafkaNamespace = zookeeperKafkaNamespace;
        this.exhibitorAddresses = exhibitorAddresses;
        this.exhibitorPort = exhibitorPort;
    }

    class ExhibitorEnsembleProvider extends org.apache.curator.ensemble.exhibitor.ExhibitorEnsembleProvider {

        public ExhibitorEnsembleProvider(Exhibitors exhibitors, ExhibitorRestClient restClient, String restUriPath,
                int pollingMs, RetryPolicy retryPolicy) {
            super(exhibitors, restClient, restUriPath, pollingMs, retryPolicy);
        }

        @Override
        public String getConnectionString()
        {
            return super.getConnectionString() + zookeeperKafkaNamespace;
        }
    }

    @PostConstruct
    public void init() throws Exception {
        final RetryPolicy retryPolicy = new ExponentialBackoffRetry(1000, 3);
        EnsembleProvider ensembleProvider;
        if (exhibitorAddresses != null) {
            final Collection<String> exhibitorHosts = Arrays.asList(exhibitorAddresses.split("\\s*,\\s*"));
            final Exhibitors exhibitors = new Exhibitors(exhibitorHosts, exhibitorPort,
                    new BackupConnectionStringProvider() {
                        @Override
                        public String getBackupConnectionString() throws Exception {
                            return zookeeperBrokers + zookeeperKafkaNamespace;
                        }
                    });
            final ExhibitorRestClient exhibitorRestClient = new DefaultExhibitorRestClient();
            ensembleProvider = new ExhibitorEnsembleProvider(exhibitors,
                    exhibitorRestClient, "/exhibitor/v1/cluster/list", 300000, retryPolicy);
            ((ExhibitorEnsembleProvider)ensembleProvider).pollForInitialEnsemble();
        } else {
            ensembleProvider = new FixedEnsembleProvider(zookeeperBrokers + zookeeperKafkaNamespace);
        }
        zooKeeper = CuratorFrameworkFactory.builder().ensembleProvider(ensembleProvider).retryPolicy(retryPolicy).build();
        zooKeeper.start();
    }

<<<<<<< HEAD
    public ZooKeeper get() {
=======
    public CuratorFramework get() throws IOException {
>>>>>>> 1a8fd75c
        return zooKeeper;
    }
}<|MERGE_RESOLUTION|>--- conflicted
+++ resolved
@@ -74,11 +74,7 @@
         zooKeeper.start();
     }
 
-<<<<<<< HEAD
-    public ZooKeeper get() {
-=======
     public CuratorFramework get() throws IOException {
->>>>>>> 1a8fd75c
         return zooKeeper;
     }
 }
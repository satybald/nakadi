package de.zalando.aruha.nakadi.controller;

import de.zalando.aruha.nakadi.domain.EventType;
import de.zalando.aruha.nakadi.problem.ValidationProblem;
import de.zalando.aruha.nakadi.security.Client;
import de.zalando.aruha.nakadi.service.EventTypeService;
import de.zalando.aruha.nakadi.service.Result;
import de.zalando.aruha.nakadi.util.FeatureToggleService;
import org.slf4j.Logger;
import org.slf4j.LoggerFactory;
import org.springframework.beans.factory.annotation.Autowired;
import org.springframework.http.HttpStatus;
import org.springframework.http.ResponseEntity;
import org.springframework.validation.Errors;
import org.springframework.web.bind.annotation.PathVariable;
import org.springframework.web.bind.annotation.RequestBody;
import org.springframework.web.bind.annotation.RequestMapping;
import org.springframework.web.bind.annotation.RequestMethod;
import org.springframework.web.bind.annotation.RestController;
import org.springframework.web.context.request.NativeWebRequest;
import org.zalando.problem.spring.web.advice.Responses;

import javax.validation.Valid;
import java.util.List;
<<<<<<< HEAD
import java.util.Objects;
import java.util.stream.Collectors;
=======
>>>>>>> 52739d2e

import static de.zalando.aruha.nakadi.util.FeatureToggleService.Feature.DISABLE_EVENT_TYPE_CREATION;
import static de.zalando.aruha.nakadi.util.FeatureToggleService.Feature.DISABLE_EVENT_TYPE_DELETION;
import static org.springframework.http.ResponseEntity.status;

@RestController
@RequestMapping(value = "/event-types")
public class EventTypeController {

    private static final Logger LOG = LoggerFactory.getLogger(EventTypeController.class);

    private final EventTypeService eventTypeService;
    private final FeatureToggleService featureToggleService;

    @Autowired
    public EventTypeController(final EventTypeService eventTypeService,
                               final FeatureToggleService featureToggleService)
    {
        this.eventTypeService = eventTypeService;
        this.featureToggleService = featureToggleService;
    }

    @RequestMapping(method = RequestMethod.GET)
    public ResponseEntity<?> list() {
        final List<EventType> eventTypes = eventTypeService.list();

        return status(HttpStatus.OK).body(eventTypes);
    }

    @RequestMapping(method = RequestMethod.POST)
    public ResponseEntity<?> create(@Valid @RequestBody final EventType eventType,
                                    final Errors errors,
                                    final NativeWebRequest request)
    {
        if (featureToggleService.isFeatureEnabled(DISABLE_EVENT_TYPE_CREATION)) {
            return new ResponseEntity<>(HttpStatus.NOT_IMPLEMENTED);
        }
        if (errors.hasErrors()) {
            return Responses.create(new ValidationProblem(errors), request);
        }

        final Result<Void> result = eventTypeService.create(eventType);
        if (!result.isSuccessful()) {
            return Responses.create(result.getProblem(), request);
        }
        return status(HttpStatus.CREATED).build();
    }

    @RequestMapping(value = "/{name:.+}", method = RequestMethod.DELETE)
    public ResponseEntity<?> delete(@PathVariable("name") final String eventTypeName,
                                    final NativeWebRequest request,
                                    final Client client)
    {
        if (featureToggleService.isFeatureEnabled(DISABLE_EVENT_TYPE_DELETION)) {
            return new ResponseEntity<>(HttpStatus.NOT_IMPLEMENTED);
        }

        final Result<Void> result = eventTypeService.delete(eventTypeName, client);
        if (!result.isSuccessful()) {
            return Responses.create(result.getProblem(), request);
        }
        return status(HttpStatus.OK).build();
    }

    @RequestMapping(value = "/{name:.+}", method = RequestMethod.PUT)
    public ResponseEntity<?> update(
            @PathVariable("name") final String name,
            @RequestBody @Valid final EventType eventType,
            final Errors errors,
            final NativeWebRequest request,
            final Client client)
    {
        if (errors.hasErrors()) {
            return Responses.create(new ValidationProblem(errors), request);
        }
        final Result<Void> update = eventTypeService.update(name, eventType, client);
        if (!update.isSuccessful()) {
            return Responses.create(update.getProblem(), request);
        }
        return status(HttpStatus.OK).build();
    }

    @RequestMapping(value = "/{name:.+}", method = RequestMethod.GET)
<<<<<<< HEAD
    public ResponseEntity<?> exposeSingleEventType(@PathVariable final String name, final NativeWebRequest nativeWebRequest) {
        try {
            final EventType eventType = eventTypeRepository.findByName(name);
            return status(HttpStatus.OK).body(eventType);
        } catch (final NoSuchEventTypeException e) {
            LOG.debug("Could not find EventType: {}", name);
            return create(e.asProblem(), nativeWebRequest);
        } catch (final InternalNakadiException e) {
            LOG.error("Problem loading event type " + name, e);
            return create(e.asProblem(), nativeWebRequest);
        }
    }

    private void validatePartitionKeys(final EventType eventType) throws InvalidEventTypeException {
        try {
            final JSONObject schemaAsJson = new JSONObject(eventType.getSchema().getSchema());

            final List<String> absentFields = eventType.getPartitionKeyFields().stream()
                    .filter(field -> !hasReservedField(eventType, schemaAsJson, field))
                    .collect(Collectors.toList());
            if (!absentFields.isEmpty()) {
                throw new InvalidEventTypeException("partition_key_fields " + absentFields + " absent in schema");
            }
        } catch (final JSONException e) {
            throw new InvalidEventTypeException("schema must be a valid json");
        } catch (final SchemaException e) {
            throw new InvalidEventTypeException("schema must be a valid json-schema");
        }
    }

    private void validateSchema(final EventType eventType) throws InvalidEventTypeException {
        try {
            final JSONObject schemaAsJson = new JSONObject(eventType.getSchema().getSchema());

            if (hasReservedField(eventType, schemaAsJson, "metadata")) {
                throw new InvalidEventTypeException("\"metadata\" property is reserved");
            }

            validatePartitionKeys(eventType);

            SchemaLoader.load(schemaAsJson);
        } catch (final JSONException e) {
            throw new InvalidEventTypeException("schema must be a valid json");
        } catch (final SchemaException e) {
            throw new InvalidEventTypeException("schema must be a valid json-schema");
        }
    }

    private void assignTopic(final EventType eventType) {
        eventType.setTopic(uuidGenerator.randomUUID().toString());
    }

    private boolean hasReservedField(final EventType eventType, final JSONObject schemaAsJson, final String field) {
        return eventType.getCategory() == EventCategory.BUSINESS
                && schemaAsJson.optJSONObject("properties") != null
                && schemaAsJson.getJSONObject("properties").has(field);
    }

    private void validateUpdate(final String name, final EventType eventType) throws NoSuchEventTypeException,
            InternalNakadiException, InvalidEventTypeException, NoSuchPartitionStrategyException {
        final EventType existingEventType = eventTypeRepository.findByName(name);

        validateName(name, eventType);
        validatePartitionKeys(eventType);
        validateSchemaChange(eventType, existingEventType);
        eventType.setDefaultStatistics(
                validateStatisticsUpdate(existingEventType.getDefaultStatistics(), eventType.getDefaultStatistics()));
    }

    private EventTypeStatistics validateStatisticsUpdate(final EventTypeStatistics existing, final EventTypeStatistics newStatistics) throws InvalidEventTypeException {
        if (existing != null && newStatistics == null) {
            return existing;
        }
        if (!Objects.equals(existing, newStatistics)) {
            throw new InvalidEventTypeException("default statistics must not be changed");
        }
        return newStatistics;
    }

    private void validateName(final String name, final EventType eventType) throws InvalidEventTypeException {
        if (!eventType.getName().equals(name)) {
            throw new InvalidEventTypeException("path does not match resource name");
        }
    }

    private void validateSchemaChange(final EventType eventType, final EventType existingEventType) throws InvalidEventTypeException {
        if (!existingEventType.getSchema().equals(eventType.getSchema())) {
            throw new InvalidEventTypeException("schema must not be changed");
=======
    public ResponseEntity<?> get(@PathVariable final String name, final NativeWebRequest request) {
        final Result<EventType> result = eventTypeService.get(name);
        if (!result.isSuccessful()) {
            return Responses.create(result.getProblem(), request);
>>>>>>> 52739d2e
        }
        return status(HttpStatus.OK).body(result.getValue());
    }
}<|MERGE_RESOLUTION|>--- conflicted
+++ resolved
@@ -22,11 +22,8 @@
 
 import javax.validation.Valid;
 import java.util.List;
-<<<<<<< HEAD
 import java.util.Objects;
 import java.util.stream.Collectors;
-=======
->>>>>>> 52739d2e
 
 import static de.zalando.aruha.nakadi.util.FeatureToggleService.Feature.DISABLE_EVENT_TYPE_CREATION;
 import static de.zalando.aruha.nakadi.util.FeatureToggleService.Feature.DISABLE_EVENT_TYPE_DELETION;
@@ -110,101 +107,10 @@
     }
 
     @RequestMapping(value = "/{name:.+}", method = RequestMethod.GET)
-<<<<<<< HEAD
-    public ResponseEntity<?> exposeSingleEventType(@PathVariable final String name, final NativeWebRequest nativeWebRequest) {
-        try {
-            final EventType eventType = eventTypeRepository.findByName(name);
-            return status(HttpStatus.OK).body(eventType);
-        } catch (final NoSuchEventTypeException e) {
-            LOG.debug("Could not find EventType: {}", name);
-            return create(e.asProblem(), nativeWebRequest);
-        } catch (final InternalNakadiException e) {
-            LOG.error("Problem loading event type " + name, e);
-            return create(e.asProblem(), nativeWebRequest);
-        }
-    }
-
-    private void validatePartitionKeys(final EventType eventType) throws InvalidEventTypeException {
-        try {
-            final JSONObject schemaAsJson = new JSONObject(eventType.getSchema().getSchema());
-
-            final List<String> absentFields = eventType.getPartitionKeyFields().stream()
-                    .filter(field -> !hasReservedField(eventType, schemaAsJson, field))
-                    .collect(Collectors.toList());
-            if (!absentFields.isEmpty()) {
-                throw new InvalidEventTypeException("partition_key_fields " + absentFields + " absent in schema");
-            }
-        } catch (final JSONException e) {
-            throw new InvalidEventTypeException("schema must be a valid json");
-        } catch (final SchemaException e) {
-            throw new InvalidEventTypeException("schema must be a valid json-schema");
-        }
-    }
-
-    private void validateSchema(final EventType eventType) throws InvalidEventTypeException {
-        try {
-            final JSONObject schemaAsJson = new JSONObject(eventType.getSchema().getSchema());
-
-            if (hasReservedField(eventType, schemaAsJson, "metadata")) {
-                throw new InvalidEventTypeException("\"metadata\" property is reserved");
-            }
-
-            validatePartitionKeys(eventType);
-
-            SchemaLoader.load(schemaAsJson);
-        } catch (final JSONException e) {
-            throw new InvalidEventTypeException("schema must be a valid json");
-        } catch (final SchemaException e) {
-            throw new InvalidEventTypeException("schema must be a valid json-schema");
-        }
-    }
-
-    private void assignTopic(final EventType eventType) {
-        eventType.setTopic(uuidGenerator.randomUUID().toString());
-    }
-
-    private boolean hasReservedField(final EventType eventType, final JSONObject schemaAsJson, final String field) {
-        return eventType.getCategory() == EventCategory.BUSINESS
-                && schemaAsJson.optJSONObject("properties") != null
-                && schemaAsJson.getJSONObject("properties").has(field);
-    }
-
-    private void validateUpdate(final String name, final EventType eventType) throws NoSuchEventTypeException,
-            InternalNakadiException, InvalidEventTypeException, NoSuchPartitionStrategyException {
-        final EventType existingEventType = eventTypeRepository.findByName(name);
-
-        validateName(name, eventType);
-        validatePartitionKeys(eventType);
-        validateSchemaChange(eventType, existingEventType);
-        eventType.setDefaultStatistics(
-                validateStatisticsUpdate(existingEventType.getDefaultStatistics(), eventType.getDefaultStatistics()));
-    }
-
-    private EventTypeStatistics validateStatisticsUpdate(final EventTypeStatistics existing, final EventTypeStatistics newStatistics) throws InvalidEventTypeException {
-        if (existing != null && newStatistics == null) {
-            return existing;
-        }
-        if (!Objects.equals(existing, newStatistics)) {
-            throw new InvalidEventTypeException("default statistics must not be changed");
-        }
-        return newStatistics;
-    }
-
-    private void validateName(final String name, final EventType eventType) throws InvalidEventTypeException {
-        if (!eventType.getName().equals(name)) {
-            throw new InvalidEventTypeException("path does not match resource name");
-        }
-    }
-
-    private void validateSchemaChange(final EventType eventType, final EventType existingEventType) throws InvalidEventTypeException {
-        if (!existingEventType.getSchema().equals(eventType.getSchema())) {
-            throw new InvalidEventTypeException("schema must not be changed");
-=======
     public ResponseEntity<?> get(@PathVariable final String name, final NativeWebRequest request) {
         final Result<EventType> result = eventTypeService.get(name);
         if (!result.isSuccessful()) {
             return Responses.create(result.getProblem(), request);
->>>>>>> 52739d2e
         }
         return status(HttpStatus.OK).body(result.getValue());
     }

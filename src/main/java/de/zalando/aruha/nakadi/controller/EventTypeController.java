package de.zalando.aruha.nakadi.controller;

import de.zalando.aruha.nakadi.domain.EventCategory;
import de.zalando.aruha.nakadi.domain.EventType;
import de.zalando.aruha.nakadi.exceptions.DuplicatedEventTypeNameException;
import de.zalando.aruha.nakadi.exceptions.InternalNakadiException;
import de.zalando.aruha.nakadi.exceptions.InvalidEventTypeException;
import de.zalando.aruha.nakadi.exceptions.NakadiException;
import de.zalando.aruha.nakadi.exceptions.NoSuchEventTypeException;
import de.zalando.aruha.nakadi.exceptions.TopicCreationException;
import de.zalando.aruha.nakadi.exceptions.TopicDeletionException;
import de.zalando.aruha.nakadi.problem.ValidationProblem;
import de.zalando.aruha.nakadi.repository.EventTypeRepository;
import de.zalando.aruha.nakadi.repository.TopicRepository;
import org.everit.json.schema.SchemaException;
import org.everit.json.schema.loader.SchemaLoader;
import org.json.JSONException;
import org.json.JSONObject;
import org.slf4j.Logger;
import org.slf4j.LoggerFactory;
import org.springframework.beans.factory.annotation.Autowired;
import org.springframework.http.HttpStatus;
import org.springframework.http.ResponseEntity;
import org.springframework.validation.Errors;
import org.springframework.web.bind.annotation.PathVariable;
import org.springframework.web.bind.annotation.RequestBody;
import org.springframework.web.bind.annotation.RequestMapping;
import org.springframework.web.bind.annotation.RequestMethod;
import org.springframework.web.bind.annotation.RestController;
import org.springframework.web.context.request.NativeWebRequest;

import javax.validation.Valid;
import java.util.List;

import static org.springframework.http.ResponseEntity.status;
import static org.zalando.problem.spring.web.advice.Responses.create;

@RestController
@RequestMapping(value = "/event-types")
public class EventTypeController {

    private static final Logger LOG = LoggerFactory.getLogger(EventTypeController.class);

    private final EventTypeRepository eventTypeRepository;
    private final TopicRepository topicRepository;

    @Autowired
    public EventTypeController(final EventTypeRepository eventTypeRepository, final TopicRepository topicRepository) {
        this.eventTypeRepository = eventTypeRepository;
        this.topicRepository = topicRepository;
    }

    @RequestMapping(method = RequestMethod.GET)
    public ResponseEntity<?> list() {
        final List<EventType> eventTypes = eventTypeRepository.list();

        return status(HttpStatus.OK).body(eventTypes);
    }

    @RequestMapping(method = RequestMethod.POST)
    public ResponseEntity<?> createEventType(@Valid @RequestBody final EventType eventType,
                                             final Errors errors,
                                             final NativeWebRequest nativeWebRequest) {
        if (errors.hasErrors()) {
            return create(new ValidationProblem(errors), nativeWebRequest);
        }

        try {
            validateSchema(eventType);
            eventTypeRepository.saveEventType(eventType);
            topicRepository.createTopic(eventType.getName());
            return status(HttpStatus.CREATED).build();
<<<<<<< HEAD
        } catch (InvalidEventTypeException e) {
            return create(e.asProblem(), nativeWebRequest);
        } catch (DuplicatedEventTypeNameException e) {
=======
        } catch (final DuplicatedEventTypeNameException e) {
>>>>>>> 3b2ed163
            return create(e.asProblem(), nativeWebRequest);
        } catch (final TopicCreationException e) {
            LOG.error("Problem creating kafka topic. Rolling back event type database registration.", e);

            try {
                eventTypeRepository.removeEventType(eventType.getName());
            } catch (final NakadiException e1) {
                return create(e.asProblem(), nativeWebRequest);
            }
            return create(e.asProblem(), nativeWebRequest);
        } catch (final NakadiException e) {
            LOG.error("Error creating event type " + eventType, e);
            return create(e.asProblem(), nativeWebRequest);
        }
    }

    @RequestMapping(value = "/{name:.+}", method = RequestMethod.DELETE)
    public ResponseEntity<?> deleteEventType(@PathVariable("name") final String eventTypeName,
                                             final NativeWebRequest nativeWebRequest) {
        try {
            eventTypeRepository.removeEventType(eventTypeName);
            topicRepository.deleteTopic(eventTypeName);
            return status(HttpStatus.OK).build();
        } catch (final NoSuchEventTypeException e) {
            LOG.warn("Tried to remove EventType " + eventTypeName + " that doesn't exist", e);
            return create(e.asProblem(), nativeWebRequest);
        } catch (final TopicDeletionException e) {
            LOG.error("Problem deleting kafka topic " + eventTypeName, e);
            return create(e.asProblem(), nativeWebRequest);
        } catch (final NakadiException e) {
            LOG.error("Error deleting event type " + eventTypeName, e);
            return create(e.asProblem(), nativeWebRequest);
        }
    }

    @RequestMapping(value = "/{name:.+}", method = RequestMethod.PUT)
    public ResponseEntity<?> update(
            @PathVariable("name") final String name,
            @RequestBody @Valid final EventType eventType,
            final Errors errors,
            final NativeWebRequest nativeWebRequest) {
        if (errors.hasErrors()) {
            return create(new ValidationProblem(errors), nativeWebRequest);
        }

<<<<<<< HEAD
        try {
            validateUpdate(name, eventType);
            eventTypeRepository.update(eventType);
            return status(HttpStatus.OK).build();
        } catch (InvalidEventTypeException e) {
            return create(e.asProblem(), nativeWebRequest);
        } catch (NoSuchEventTypeException e) {
=======
            if (!errors.hasErrors()) {
                eventTypeRepository.update(eventType);
                return status(HttpStatus.OK).build();
            } else {
                return create(new ValidationProblem(errors), nativeWebRequest);
            }
        } catch (final NoSuchEventTypeException e) {
>>>>>>> 3b2ed163
            LOG.debug("Could not find EventType: {}", name);
            return create(e.asProblem(), nativeWebRequest);
        } catch (final NakadiException e) {
            LOG.error("Unable to update event type", e);
            return create(e.asProblem(), nativeWebRequest);
        }
    }

    @RequestMapping(value = "/{name:.+}", method = RequestMethod.GET)
    public ResponseEntity<?> exposeSingleEventType(@PathVariable final String name, final NativeWebRequest nativeWebRequest) {
        try {
            final EventType eventType = eventTypeRepository.findByName(name);
            return status(HttpStatus.OK).body(eventType);
        } catch (final NoSuchEventTypeException e) {
            LOG.debug("Could not find EventType: {}", name);
            return create(e.asProblem(), nativeWebRequest);
        } catch (final InternalNakadiException e) {
            LOG.error("Problem loading event type " + name, e);
            return create(e.asProblem(), nativeWebRequest);
        }
    }

<<<<<<< HEAD
    private void validateSchema(final EventType eventType) throws InvalidEventTypeException {
        try {
            final JSONObject schemaAsJson = new JSONObject(eventType.getSchema().getSchema());

            if (hasReservedField(eventType, schemaAsJson, "metadata")) {
                throw new InvalidEventTypeException("\"metadata\" property is reserved");
            } else {
                SchemaLoader.load(schemaAsJson);
=======
    private void validateSchema(final EventType eventType, final Errors errors) {
        if (!errors.hasErrors()) {
            try {
                final JSONObject schemaAsJson = new JSONObject(eventType.getSchema().getSchema());

                if (hasReservedField(eventType, schemaAsJson, "metadata")) {
                    errors.rejectValue("schema.schema", "", "The \"metadata\" property is reserved");
                } else {
                    SchemaLoader.load(schemaAsJson);
                }
            } catch (final JSONException e) {
                errors.rejectValue("schema.schema", "", "must be a valid json");
            } catch (final SchemaException e) {
                errors.rejectValue("schema.schema", "", "must be valid json-schema (http://json-schema.org)");
>>>>>>> 3b2ed163
            }
        } catch (JSONException e) {
            throw new InvalidEventTypeException("schema must be a valid json");
        } catch (SchemaException e) {
            throw new InvalidEventTypeException("schema must be a valid json-schema");
        }
    }

    private boolean hasReservedField(final EventType eventType, final JSONObject schemaAsJson, final String field) {
        return eventType.getCategory() == EventCategory.BUSINESS
                && schemaAsJson.optJSONObject("properties") != null
                && schemaAsJson.getJSONObject("properties").has(field);
    }

    private void validateUpdate(final String name, final EventType eventType) throws NoSuchEventTypeException, InternalNakadiException, InvalidEventTypeException {
        final EventType existingEventType = eventTypeRepository.findByName(name);

        validateName(name, eventType);
        validateSchemaChange(eventType, existingEventType);
    }

    private void validateName(final String name, final EventType eventType) throws InvalidEventTypeException {
        if (!eventType.getName().equals(name)) {
            throw new InvalidEventTypeException("path does not match resource name");
        }
    }

    private void validateSchemaChange(final EventType eventType, final EventType existingEventType) throws InvalidEventTypeException {
        if (!existingEventType.getSchema().equals(eventType.getSchema())) {
            throw new InvalidEventTypeException("schema must not be changed");
        }
    }
}<|MERGE_RESOLUTION|>--- conflicted
+++ resolved
@@ -70,13 +70,9 @@
             eventTypeRepository.saveEventType(eventType);
             topicRepository.createTopic(eventType.getName());
             return status(HttpStatus.CREATED).build();
-<<<<<<< HEAD
-        } catch (InvalidEventTypeException e) {
+        } catch (final InvalidEventTypeException e) {
             return create(e.asProblem(), nativeWebRequest);
-        } catch (DuplicatedEventTypeNameException e) {
-=======
         } catch (final DuplicatedEventTypeNameException e) {
->>>>>>> 3b2ed163
             return create(e.asProblem(), nativeWebRequest);
         } catch (final TopicCreationException e) {
             LOG.error("Problem creating kafka topic. Rolling back event type database registration.", e);
@@ -122,23 +118,13 @@
             return create(new ValidationProblem(errors), nativeWebRequest);
         }
 
-<<<<<<< HEAD
         try {
             validateUpdate(name, eventType);
             eventTypeRepository.update(eventType);
             return status(HttpStatus.OK).build();
-        } catch (InvalidEventTypeException e) {
+        } catch (final InvalidEventTypeException e) {
             return create(e.asProblem(), nativeWebRequest);
-        } catch (NoSuchEventTypeException e) {
-=======
-            if (!errors.hasErrors()) {
-                eventTypeRepository.update(eventType);
-                return status(HttpStatus.OK).build();
-            } else {
-                return create(new ValidationProblem(errors), nativeWebRequest);
-            }
         } catch (final NoSuchEventTypeException e) {
->>>>>>> 3b2ed163
             LOG.debug("Could not find EventType: {}", name);
             return create(e.asProblem(), nativeWebRequest);
         } catch (final NakadiException e) {
@@ -161,7 +147,6 @@
         }
     }
 
-<<<<<<< HEAD
     private void validateSchema(final EventType eventType) throws InvalidEventTypeException {
         try {
             final JSONObject schemaAsJson = new JSONObject(eventType.getSchema().getSchema());
@@ -170,22 +155,6 @@
                 throw new InvalidEventTypeException("\"metadata\" property is reserved");
             } else {
                 SchemaLoader.load(schemaAsJson);
-=======
-    private void validateSchema(final EventType eventType, final Errors errors) {
-        if (!errors.hasErrors()) {
-            try {
-                final JSONObject schemaAsJson = new JSONObject(eventType.getSchema().getSchema());
-
-                if (hasReservedField(eventType, schemaAsJson, "metadata")) {
-                    errors.rejectValue("schema.schema", "", "The \"metadata\" property is reserved");
-                } else {
-                    SchemaLoader.load(schemaAsJson);
-                }
-            } catch (final JSONException e) {
-                errors.rejectValue("schema.schema", "", "must be a valid json");
-            } catch (final SchemaException e) {
-                errors.rejectValue("schema.schema", "", "must be valid json-schema (http://json-schema.org)");
->>>>>>> 3b2ed163
             }
         } catch (JSONException e) {
             throw new InvalidEventTypeException("schema must be a valid json");

package de.zalando.aruha.nakadi.controller;

import de.zalando.aruha.nakadi.domain.Subscription;
import de.zalando.aruha.nakadi.domain.SubscriptionBase;
import de.zalando.aruha.nakadi.exceptions.DuplicatedSubscriptionException;
import de.zalando.aruha.nakadi.exceptions.InternalNakadiException;
import de.zalando.aruha.nakadi.exceptions.NakadiException;
import de.zalando.aruha.nakadi.exceptions.NoSuchEventTypeException;
import de.zalando.aruha.nakadi.problem.ValidationProblem;
import de.zalando.aruha.nakadi.repository.EventTypeRepository;
import de.zalando.aruha.nakadi.repository.db.SubscriptionDbRepository;
import de.zalando.aruha.nakadi.util.FeatureToggleService;
import org.apache.commons.lang3.StringUtils;
import org.slf4j.Logger;
import org.slf4j.LoggerFactory;
import org.springframework.beans.factory.annotation.Autowired;
import org.springframework.http.HttpStatus;
import org.springframework.http.ResponseEntity;
import org.springframework.validation.Errors;
import org.springframework.web.bind.annotation.RequestBody;
import org.springframework.web.bind.annotation.RequestMapping;
import org.springframework.web.bind.annotation.RequestMethod;
import org.springframework.web.bind.annotation.RestController;
import org.springframework.web.context.request.NativeWebRequest;

import javax.validation.Valid;
import java.util.List;

import static com.google.common.collect.Lists.newArrayList;
<<<<<<< HEAD
import static de.zalando.aruha.nakadi.util.FeatureToggleService.FEATURE_HIGH_LEVEL_API;
=======
import static de.zalando.aruha.nakadi.util.FeatureToggleService.Feature.HIGH_LEVEL_API;
>>>>>>> 438af19a
import static javax.ws.rs.core.Response.Status.INTERNAL_SERVER_ERROR;
import static org.zalando.problem.MoreStatus.UNPROCESSABLE_ENTITY;
import static org.zalando.problem.spring.web.advice.Responses.create;

@RestController
@RequestMapping(value = "/subscriptions")
public class SubscriptionController {

    private static final Logger LOG = LoggerFactory.getLogger(SubscriptionController.class);

    private final SubscriptionDbRepository subscriptionRepository;

    private final EventTypeRepository eventTypeRepository;

    private final FeatureToggleService featureToggleService;

    @Autowired
    public SubscriptionController(final SubscriptionDbRepository subscriptionRepository,
                                  final EventTypeRepository eventTypeRepository,
                                  final FeatureToggleService featureToggleService) {
        this.subscriptionRepository = subscriptionRepository;
        this.eventTypeRepository = eventTypeRepository;
        this.featureToggleService = featureToggleService;
    }

    @RequestMapping(method = RequestMethod.POST)
    public ResponseEntity<?> createOrGetSubscription(@Valid @RequestBody final SubscriptionBase subscriptionBase,
                                                     final Errors errors, final NativeWebRequest nativeWebRequest) {

<<<<<<< HEAD
        if (!featureToggleService.isFeatureEnabled(FEATURE_HIGH_LEVEL_API)) {
=======
        if (!featureToggleService.isFeatureEnabled(HIGH_LEVEL_API)) {
>>>>>>> 438af19a
            return new ResponseEntity<>(HttpStatus.NOT_IMPLEMENTED);
        }
        if (errors.hasErrors()) {
            return create(new ValidationProblem(errors), nativeWebRequest);
        }

        try {
            // check that event types exist
            final List<String> noneExistingEventTypes = newArrayList();
            for (final String etName : subscriptionBase.getEventTypes()) {
                try {
                    eventTypeRepository.findByName(etName);
                } catch (NoSuchEventTypeException e) {
                    noneExistingEventTypes.add(etName);
                }
            }
            if (!noneExistingEventTypes.isEmpty()) {
                final String errorMessage = "Failed to create subscription, event type(s) not found: '" +
                        StringUtils.join(noneExistingEventTypes, "','") + "'";
                LOG.debug(errorMessage);
                return create(UNPROCESSABLE_ENTITY, errorMessage, nativeWebRequest);
            }

            // generate subscription id and try to create subscription in DB
            final Subscription subscription = subscriptionRepository.createSubscription(subscriptionBase);
            return new ResponseEntity<>(subscription, HttpStatus.CREATED);

        } catch (final DuplicatedSubscriptionException e) {
            try {
                // if the subscription with such parameters already exists - return it instead of creating a new one
                final Subscription existingSubscription = subscriptionRepository.getSubscription(
                        subscriptionBase.getOwningApplication(), subscriptionBase.getEventTypes(),
                        subscriptionBase.getConsumerGroup());
                return new ResponseEntity<>(existingSubscription, HttpStatus.OK);

            } catch (final NakadiException ex) {
                LOG.error("Error occurred during fetching existing subscription", ex);
                return create(INTERNAL_SERVER_ERROR, ex.getProblemMessage(), nativeWebRequest);
            }
        } catch (final InternalNakadiException e) {
            LOG.error("Error occurred during subscription creation", e);
            return create(e.asProblem(), nativeWebRequest);
        }
    }

}<|MERGE_RESOLUTION|>--- conflicted
+++ resolved
@@ -27,11 +27,8 @@
 import java.util.List;
 
 import static com.google.common.collect.Lists.newArrayList;
-<<<<<<< HEAD
+import static de.zalando.aruha.nakadi.util.FeatureToggleService.Feature.HIGH_LEVEL_API;
 import static de.zalando.aruha.nakadi.util.FeatureToggleService.FEATURE_HIGH_LEVEL_API;
-=======
-import static de.zalando.aruha.nakadi.util.FeatureToggleService.Feature.HIGH_LEVEL_API;
->>>>>>> 438af19a
 import static javax.ws.rs.core.Response.Status.INTERNAL_SERVER_ERROR;
 import static org.zalando.problem.MoreStatus.UNPROCESSABLE_ENTITY;
 import static org.zalando.problem.spring.web.advice.Responses.create;
@@ -61,11 +58,7 @@
     public ResponseEntity<?> createOrGetSubscription(@Valid @RequestBody final SubscriptionBase subscriptionBase,
                                                      final Errors errors, final NativeWebRequest nativeWebRequest) {
 
-<<<<<<< HEAD
-        if (!featureToggleService.isFeatureEnabled(FEATURE_HIGH_LEVEL_API)) {
-=======
         if (!featureToggleService.isFeatureEnabled(HIGH_LEVEL_API)) {
->>>>>>> 438af19a
             return new ResponseEntity<>(HttpStatus.NOT_IMPLEMENTED);
         }
         if (errors.hasErrors()) {

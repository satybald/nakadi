--- conflicted
+++ resolved
@@ -7,13 +7,10 @@
 import de.zalando.aruha.nakadi.repository.db.SubscriptionDbRepository;
 import de.zalando.aruha.nakadi.repository.kafka.KafkaConfig;
 import de.zalando.aruha.nakadi.repository.zookeeper.ZookeeperConfig;
-<<<<<<< HEAD
-=======
 import de.zalando.aruha.nakadi.util.FeatureToggleService;
 import de.zalando.aruha.nakadi.util.FeatureToggleServiceDefault;
 import de.zalando.aruha.nakadi.util.FeatureToggleServiceZk;
 import de.zalando.aruha.nakadi.util.UUIDGenerator;
->>>>>>> 438af19a
 import de.zalando.aruha.nakadi.validation.EventBodyMustRespectSchema;
 import de.zalando.aruha.nakadi.validation.EventMetadataValidationStrategy;
 import de.zalando.aruha.nakadi.validation.ValidationStrategy;
@@ -41,10 +38,6 @@
     private ZookeeperConfig zookeeperConfig;
 
     @Bean
-<<<<<<< HEAD
-    public EventTypeCache eventTypeCache() throws Exception {
-        final CuratorFramework client = zookeeperConfig.zooKeeperHolder().get();
-=======
     public FeatureToggleService featureToggleService(@Value("${nakadi.featureToggle.default}") final boolean forceDefault) {
         if (forceDefault) {
             return new FeatureToggleServiceDefault();
@@ -57,7 +50,6 @@
     public UUIDGenerator uuidGenerator() {
         return new UUIDGenerator();
     }
->>>>>>> 438af19a
 
     @Bean
     public EventTypeCache eventTypeCache() {

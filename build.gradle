import java.util.concurrent.TimeUnit

apply plugin: 'java'
apply plugin: 'groovy'
apply plugin: 'eclipse'
apply plugin: 'application'
apply plugin: 'spring-boot'
apply plugin: "jacoco"
apply plugin: 'findbugs'
apply plugin: 'checkstyle'

group 'org.zalando'
sourceCompatibility = 1.8
targetCompatibility = 1.8

mainClassName = 'org.zalando.nakadi.Application'
springBoot {
    layout = "ZIP"
}

def dockerGroup = "aruha"
def dockerApplicationName = "nakadi"

/* config parameters */
def dockerImageName = "$dockerGroup/$dockerApplicationName"
if (project.hasProperty("dockerImageName")) {
    dockerImageName = project.property("dockerImageName")
}
def dockerImageVersion = "AUTOBUILD"
if (project.hasProperty("dockerImageVersion")) {
    dockerImageVersion = project.property("dockerImageVersion")
}
def dockerImageTag = "$dockerImageName:$dockerImageVersion"

def dockerBuildTimeout = 300

def dockerFile = "Dockerfile"
if (project.hasProperty('dockerFile')) {
    dockerFile = project.property("dockerFile")
}

repositories {
    mavenCentral()
}

sourceSets {
    acceptanceTest {
        java {
            compileClasspath += main.output + test.output
            runtimeClasspath += main.output + test.output
            srcDir file('src/acceptance-test/java')
        }
        resources.srcDir file('src/acceptance-test/resources')
    }
}

buildscript {
    repositories {
        mavenCentral()
        maven {
            url "https://plugins.gradle.org/m2/"
        }
    }

    dependencies {
        classpath "org.springframework.boot:spring-boot-gradle-plugin:1.2.5.RELEASE"
        classpath 'org.yaml:snakeyaml:1.14'
    }
}

jar {
    baseName = 'nakadi'
}

configurations {
    all*.exclude module : 'spring-boot-starter-logging'
    acceptanceTestCompile.extendsFrom testCompile
    acceptanceTestRuntime.extendsFrom testRuntime
    pgsql
}

findbugs {
    reportLevel = "high"
    sourceSets = []
}

dependencies {
    ext {
        dropwizardVersion = '3.1.2'
    }

    pgsql 'org.postgresql:postgresql:9.4.1207'
    // spring
    compile('org.springframework.boot:spring-boot-starter-web:1.3.1.RELEASE') {
        exclude module: 'logback-classic'
        exclude module: 'log4j-over-slf4j'
    }
    compile 'org.springframework:spring-context:4.2.0.RELEASE'
    compile 'org.springframework:spring-web:4.2.0.RELEASE'
    compile 'org.springframework:spring-webmvc:4.2.0.RELEASE'

    // oauth
    compile 'org.springframework.security.oauth:spring-security-oauth2:2.0.8.RELEASE'
    compile('org.springframework.boot:spring-boot-starter-security') {
        exclude module: "logback-classic"
    }

    // actuator
    compile 'org.springframework.boot:spring-boot-starter-actuator:1.3.1.RELEASE'
    compile 'org.zalando.zmon:zmon-actuator:0.9.3'

    // storage
    compile 'org.springframework.boot:spring-boot-starter-jdbc:1.3.1.RELEASE'
    compile 'org.postgresql:postgresql:9.4.1207'

    compile 'org.springframework.cloud:spring-cloud-starter-hystrix:1.1.3.RELEASE'

    // misc
    compile 'org.apache.httpcomponents:httpclient:4.5.1'
    compile ('org.zalando.stups:stups-spring-oauth2-server:1.0.10') {
        exclude module: "httpclient"
    }
    compile 'org.zalando:jackson-datatype-problem:0.5.0'
    compile 'org.zalando:problem:0.5.0'
    compile 'org.zalando:problem-spring-web:0.5.0'
    compile 'com.google.guava:guava:19.0'
    compile 'javax.ws.rs:javax.ws.rs-api:2.0.1'
    compile 'org.slf4j:slf4j-log4j12:1.7.14'
    compile "io.dropwizard.metrics:metrics-core:$dropwizardVersion"
    compile "com.ryantenney.metrics:metrics-spring:$dropwizardVersion"
    compile "io.dropwizard.metrics:metrics-servlets:$dropwizardVersion"
    compile "io.dropwizard.metrics:metrics-jvm:$dropwizardVersion"
    compile 'org.apache.commons:commons-lang3:3.4'
    compile 'org.zalando:problem-spring-web:0.5.0'
    compile 'org.zalando:jackson-datatype-problem:0.5.0'
    compile 'org.zalando:nakadi-plugin-api:1.0.5'
    compile 'org.echocat.jomon:runtime:1.6.2'

    // kafka & zookeeper
    compile 'org.apache.kafka:kafka-clients:0.9.0.1'
    compile 'org.apache.kafka:kafka_2.11:0.9.0.1'
    compile 'org.apache.curator:curator-framework:2.11.1'
    compile 'org.apache.curator:curator-recipes:2.11.1'

    // json
    compile 'org.everit.json:org.everit.json.schema:1.4.0'
    compile ('com.fasterxml.jackson.datatype:jackson-datatype-json-org:2.4.0') {
        exclude module: "json"
    }
    compile 'com.fasterxml.jackson.datatype:jackson-datatype-joda:2.4.0'
<<<<<<< HEAD
    compile 'com.grack:nanojson:1.1'
=======
    compile 'org.zalando:twintip-spring-web:1.1.0'
>>>>>>> 2bd87a27

    // tests
    testCompile 'org.hamcrest:hamcrest-all:1.3'
    testCompile('junit:junit:4.12') {
        exclude module: "hamcrest-core"
    }
    testCompile 'org.springframework:spring-test:4.3.2.RELEASE'
    testCompile 'org.springframework.boot:spring-boot-starter-test'
    testCompile 'org.skyscreamer:jsonassert:1.3.0'
    testCompile 'uk.co.datumedge:hamcrest-json:0.2'
    testCompile 'org.mockito:mockito-all:1.10.19'
    testCompile('com.jayway.restassured:rest-assured:2.5.0') {
        exclude module: "hamcrest-core"
        exclude module: "hamcrest-library"
    }
    testCompile 'com.jayway.jsonpath:json-path:2.2.0'
    testRuntime 'org.pegdown:pegdown:1.1.0'
}
// end::dependencies[]

// tag::wrapper[]
task wrapper(type: Wrapper) {
    gradleVersion = '2.3'
}

tasks.withType(FindBugs) {
    reports {
        xml.enabled = false
        html.enabled = true
    }
}

task generateScmSourceJson() {
    def rev = new ByteArrayOutputStream()
    exec {
        commandLine "git", "rev-parse", "HEAD"
        standardOutput = rev
    }
    rev = rev.toString().trim()

    def url = new ByteArrayOutputStream()
    exec {
        commandLine "git", "config", "--get", "remote.origin.url"
        standardOutput = url
    }
    url = url.toString().trim()

    def status = new ByteArrayOutputStream()
    exec {
        commandLine "git", "status", "--porcelain"
        standardOutput = status
    }
    status = status.toString().trim().replaceAll("[\n\r]", "\\\\n")
    if (status) {
        rev = "$rev (locally modified)"
    }
    def scmSource = new FileOutputStream("scm-source.json")
    scmSource.write("{\"url\": \"git:${url}\", \"revision\":\"${rev}\", \"author\": \"${System.getenv()['USER']}\", \"status\": \"${status}\"}".getBytes())
    scmSource.close()
}

task buildDockerImage {
    dependsOn bootRepackage, generateScmSourceJson
    doLast {
        println "Building docker image with tag: $dockerImageTag from dockerfile: $dockerFile"
        if (execAndWait("docker build -t " + dockerImageTag + " -f " + dockerFile + " .", dockerBuildTimeout) != 0) {
            throw new GradleException("docker build failed.")
        }
    }
    outputs.upToDateWhen { false }
}

task pushDockerImage {
    dependsOn buildDockerImage
    doLast {
        println "Pushing docker image with tag: $dockerImageTag"
        if (execAndWait("docker push " + dockerImageTag, dockerBuildTimeout) != 0) {
            throw new GradleException("docker push failed.")
        }
    }
}

task testInitNakadi(type: Exec) {
    environment "SPRING_PROFILES_ACTIVE", "acceptanceTest"
    commandLine "bash", "-c", "docker-compose up -d --build"
    doLast {
        println "Waiting for Nakadi to start up"
        long start = System.currentTimeMillis()
        waitForNakadi()
        println "Nakadi is fully started in " + (System.currentTimeMillis() - start) + " ms"
    }
}

task initNakadi(type: Exec) {
    commandLine "bash", "-c", "docker-compose up -d --build"
    doLast {
        println "Waiting for Nakadi to start up"
        long start = System.currentTimeMillis()
        waitForNakadi()
        println "Nakadi is fully started in " + (System.currentTimeMillis() - start) + " ms"
    }
}

task startNakadi(type: GradleBuild) {
    tasks = ['clean', 'bootRepackage', 'initNakadi']
}

task stopNakadi(type: Exec) {
    commandLine "bash", "-c", "docker-compose down"
}

def waitForNakadi() {
    // wait till application is up (health check is successful)
    int result = 1
    while (result != 0) {
        result = execAndWait('curl http://localhost:8080/health')
        sleep(1000L)
    }
}

def execAndWait(command, timeoutInSeconds = 15) {
    println "Running command: " + command
    ProcessBuilder pb = new ProcessBuilder(["bash", "-c", command]).inheritIO();
    Process proc = pb.start();
    proc.waitFor(timeoutInSeconds, TimeUnit.SECONDS);
    return proc.exitValue()
}

task startStorages(type: Exec) {
    commandLine "bash", "-c", "docker-compose up -d postgres zookeeper kafka"
}

task stopStorages(type: Exec) {
    commandLine "bash", "-c", "docker-compose down"
}

task fullTest(type: GradleBuild) {
    tasks = ['clean', 'bootRepackage', 'testInitNakadi', 'test', 'acceptanceTest']
    finalizedBy stopNakadi
}

task fullAcceptanceTest(type: GradleBuild) {
    tasks = ['clean', 'bootRepackage', 'testInitNakadi', 'acceptanceTest']
    finalizedBy stopNakadi
}

task acceptanceTest(type: Test) {
    testClassesDir = sourceSets.acceptanceTest.output.classesDir
    classpath = sourceSets.acceptanceTest.runtimeClasspath
}

test {
    testLogging {
        events "passed", "skipped", "failed"
    }
    testLogging.exceptionFormat = 'full'
}

acceptanceTest {
    testLogging {
        events "passed", "skipped", "failed"
    }
    testLogging.exceptionFormat = 'full'
}

bootRun {
    addResources = false
    main = 'org.zalando.nakadi.Application'
    environment 'NAKADI_OAUTH2_MODE', 'OFF'
    environment 'NAKADI_FEATURETOGGLE_DEFAULT', 'true'
}

run {
}

jacocoTestReport {
    reports {
        xml.enabled = true
        html.enabled = true
    }
}

task testWithReport() {
    dependsOn test
    finalizedBy jacocoTestReport
}

checkstyle {
    configFile = new File(rootDir, "checkstyle.xml")
}

task checkstyle {
    dependsOn checkstyleMain, checkstyleTest, checkstyleAcceptanceTest
}<|MERGE_RESOLUTION|>--- conflicted
+++ resolved
@@ -148,11 +148,8 @@
         exclude module: "json"
     }
     compile 'com.fasterxml.jackson.datatype:jackson-datatype-joda:2.4.0'
-<<<<<<< HEAD
+    compile 'org.zalando:twintip-spring-web:1.1.0'
     compile 'com.grack:nanojson:1.1'
-=======
-    compile 'org.zalando:twintip-spring-web:1.1.0'
->>>>>>> 2bd87a27
 
     // tests
     testCompile 'org.hamcrest:hamcrest-all:1.3'

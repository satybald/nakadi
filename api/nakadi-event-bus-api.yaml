swagger: '2.0'
info:
  title: Nakadi Event Bus API Definition
  description: |

    Nakadi at its core aims at being a generic and content-agnostic event broker with a convenient
    API.  In doing this, Nakadi abstracts away, as much as possible, details of the backing
    messaging infrastructure. The single currently supported messaging infrastructure is Kafka
    (Kinesis is planned for the future).

    In Nakadi every Event has an EventType, and a **stream** of Events is exposed for each
    registered EventType.

    An EventType defines properties relevant for the operation of its associated stream, namely:

    * The **schema** of the Event of this EventType. The schema defines the accepted format of
    Events of an EventType and will be, if so desired, enforced by Nakadi. Usually Nakadi will
    respect the schema for the EventTypes in accordance to how an owning Application defines them.
    **Note:** *Currently the specification of the schema must be pushed into Nakadi on EventType
    creation; in the future, assuming that Applications will expose the schema for its owned
    resources, Nakadi might support fetching the schema directly from them.*

    * The expected **validation** and **enrichment** procedures upon reception of an Event.
    Validation define conditions for the acceptance of the incoming Event and are strictly enforced
    by Nakadi. Usually the validation will enforce compliance of the payload (or part of it) with
    the defined schema of its EventType. Enrichment specify properties that are added to the payload
    (body) of the Event before persisting it. Usually enrichment affects the metadata of an Event
    but is not limited to.

    * The **ordering** expectations of Events in this stream. Each EventType will have its Events
    stored in an underlying logical stream (the Topic) that is physically organized in disjoint
    collections of strictly ordered Events (the Partition). The EventType defines the field that
    acts as evaluator of the ordering (that is, its partition key); this ordering is guaranteed by
    making Events whose partition key resolves to the same Partition (usually a hash function on its
    value) be persisted strictly ordered in a Partition.  In practice this means that all Events
    within a Partition have their relative order guaranteed: Events (of a same EventType) that are
    *about* a same data entity (that is, have the same value on its Partition key) reach always the
    same Partition, the relative ordering of them is secured. This mechanism implies that no
    statements can be made about the relative ordering of Events that are in different partitions.

    Except for defined enrichment rules, Nakadi will never manipulate the content of any Event.

    Clients of Nakadi can be grouped in 2 categories: **EventType owners** and **Clients** (clients
    in turn are both **Producers** and **Consumers** of Events). Event Type owners interact with
    Nakadi via the **Schema Registry API** for the definition of EventTypes, while Clients via the
    streaming API for submission and reception of Events.

    A low level **Unmanaged API** is available, providing full control and responsibility of
    position tracking and partition resolution (and therefore ordering) to the Clients.

    In the **High Level API** the consumption of Events proceeds via the establishment
    of a named **Subscription** to an EventType. Subscriptions are persistent relationships from an
    Application (which might have several instances) and the stream of one or more EventType's,
    whose consumption tracking is managed by Nakadi, freeing Consumers from any responsibility in
    tracking of the current position on a Stream.


    Scope and status of the API
    ---------------------------------

    In this document, you'll find:

    * The Schema Registry API, including configuration possibilities for the Schema, Validation,
    Enrichment and Partitioning of Events, and their effects on reception of Events.

    * The existing event format (see definition of Event, BusinessEvent and DataChangeEvent)
    (Note: in the future this is planned to be configurable and not an inherent part of this API).

    * High Level API.

    Other aspects of the Event Bus are at this moment to be defined and otherwise specified, not included
    in this version of this specification.

  version: '0.7.0'
  contact:
    name: Team Aruha @ Zalando
    email: team-aruha+nakadi-maintainers@zalando.de
schemes:
  - https
consumes:
  - application/json
produces:
  - application/json
securityDefinitions:
  oauth2:
    type: oauth2
    flow: implicit
    authorizationUrl: 'https://auth.example.com/oauth2/tokeninfo'
    scopes:
      nakadi.config.write: |
        Grants access for changing Nakadi configuration.
      nakadi.event_type.write: |
        Grants access for applications to define and update EventTypes.
      nakadi.event_stream.write: |
        Grants access for applications to submit Events.
      nakadi.event_stream.read: |
        Grants access for consuming Event streams.

paths:
  /metrics:
    get:
      tags:
        - monitoring
      summary: Get monitoring metrics
      responses:
        '200':
          description: Ok
          schema:
            $ref: '#/definitions/Metrics'
        '401':
          description: Client is not authenticated
          schema:
            $ref: '#/definitions/Problem'
  /event-types:
    get:
      tags:
        - schema-registry-api
      description: Returns a list of all registered `EventType`s
      parameters:
        - name: X-Flow-Id
          in: header
          description: |
            The flow id of the request, which is written into the logs and passed to called services. Helpful
            for operational troubleshooting and log analysis.
          type: string
      responses:
        '200':
          description: Ok
          schema:
            type: array
            items:
              $ref: '#/definitions/EventType'
        '401':
          description: Client is not authenticated
          schema:
            $ref: '#/definitions/Problem'
    post:
      tags:
        - schema-registry-api
      security:
        - oauth2: ['nakadi.event_type.write']
      description: |
        Creates a new `EventType`.

        The fields enrichment-strategies and partition-resolution-strategy
        have all an effect on the incoming Event of this EventType. For its impacts on the reception
        of events please consult the Event submission API methods.

        * Validation strategies define an array of validation stategies to be evaluated on reception
        of an `Event` of this `EventType`. Details of usage can be found in this external document

          - http://zalando.github.io/nakadi-manual/

        * Enrichment strategy. (todo: define this part of the API).

        * The schema of an `EventType` is defined as an `EventTypeSchema`. Currently only
        the value `json-schema` is supported, representing JSON Schema draft 04.

        Following conditions are enforced. Not meeting them will fail the request with the indicated
        status (details are provided in the Problem object):

        * EventType name on creation must be unique (or attempting to update an `EventType` with
          this method), otherwise the request is rejected with status 409 Conflict.

        * Using `EventTypeSchema.type` other than json-schema or passing a `EventTypeSchema.schema`
        that is invalid with respect to the schema's type. Rejects with 422 Unprocessable entity.

        * Referring any Enrichment or Partition strategies that do not exist or
        whose parametrization is deemed invalid. Rejects with 422 Unprocessable entity.

        Nakadi MIGHT impose necessary schema, validation and enrichment minimal configurations that
        MUST be followed by all EventTypes (examples include: validation rules to match the schema;
        enriching every Event with the reception date-type; adhering to a set of schema fields that
        are mandatory for all EventTypes). **The mechanism to set and inspect such rules is not
        defined at this time and might not be exposed in the API.**

      parameters:
        - name: event-type
          in: body
          description: EventType to be created
          schema:
            $ref: '#/definitions/EventType'
          required: true
      responses:
        '201':
          description: Created
        '401':
          description: Client is not authenticated
          schema:
            $ref: '#/definitions/Problem'
        '409':
          description: Conflict, for example on creation of EventType with already existing name.
          schema:
            $ref: '#/definitions/Problem'
        '422':
          description: Unprocessable Entity
          schema:
            $ref: '#/definitions/Problem'

  /event-types/{name}:
    get:
      tags:
        - schema-registry-api
      description: |
        Returns the `EventType` identified by its name.
      parameters:
        - name: name
          in: path
          description: Name of the EventType to load.
          type: string
          required: true
        - name: X-Flow-Id
          in: header
          description: |
            The flow id of the request, which is written into the logs and passed to called services. Helpful
            for operational troubleshooting and log analysis.
          type: string
      responses:
        '200':
          description: Ok
          schema:
            $ref: '#/definitions/EventType'
        '401':
          description: Client is not authenticated
          schema:
            $ref: '#/definitions/Problem'

    put:
      tags:
        - schema-registry-api
      security:
        - oauth2: ['nakadi.event_type.write']
      description: |
        Updates the `EventType` identified by its name. Behaviour is the same as creation of
        `EventType` (See POST /event-type) except where noted below.

        The name field cannot be changed. Attempting to do so will result in a 422 failure.

        At this moment changes in the schema are not supported and will produce a 422
        failure. (todo: define conditions for backwards compatible extensions in the schema)
      parameters:
        - name: name
          in: path
          description: Name of the EventType to update.
          type: string
          required: true
        - name: event-type
          in: body
          description: EventType to be updated.
          schema:
            $ref: '#/definitions/EventType'
          required: true
        - name: X-Flow-Id
          in: header
          description: |
            The flow id of the request, which is written into the logs and passed to called services. Helpful
            for operational troubleshooting and log analysis.
          type: string
      responses:
        '200':
          description: Ok
        '401':
          description: Client is not authenticated
          schema:
            $ref: '#/definitions/Problem'
        '422':
          description: Unprocessable Entity
          schema:
            $ref: '#/definitions/Problem'
    delete:
      tags:
        - schema-registry-api
      security:
        - oauth2: ['nakadi.config.write']
      description: |
        Deletes an `EventType` identified by its name. All events in the `EventType`'s stream' will
        also be removed. **Note**: deletion happens asynchronously, which has the following
        consequences:

         * Creation of an equally named `EventType` before the underlying topic deletion is complete
         might not succeed (failure is a 409 Conflict).

         * Events in the stream may be visible for a short period of time before being removed.

      parameters:
        - name: name
          in: path
          description: Name of the EventType to delete.
          type: string
          required: true
        - name: X-Flow-Id
          in: header
          description: |
            The flow id of the request, which is written into the logs and passed to called services. Helpful
            for operational troubleshooting and log analysis.
          type: string
      responses:
        '200':
          description: EventType is successfuly removed
        '401':
          description: Client is not authenticated
          schema:
            $ref: '#/definitions/Problem'

  /event-types/{name}/events:
    post:
      tags:
        - stream-api
      security:
        - oauth2: ['nakadi.event_stream.write']
      description: |
        Publishes a batch of `Event`s of this `EventType`. All items must be of the EventType
        identified by `name`.

        Reception of Events will always respect the configuration of its `EventType` with respect to
        validation, enrichment and partition. The steps performed on reception of incoming message
        are:

        1. Every validation rule specified for the `EventType` will be checked in order against the
        incoming Events. Validation rules are evaluated in the order they are defined and the Event
        is **rejected** in the first case of failure. If the offending validation rule provides
        information about the violation it will be included in the `BatchItemResponse`.  If the
        `EventType` defines schema validation it will be performed at this moment.

        1. Once the validation succeeded, the content of the Event is updated according to the
        enrichment rules in the order the rules are defined in the `EventType`.  No preexisting
        value might be changed (even if added by an enrichment rule). Violations on this will force
        the immediate **rejection** of the Event. The invalid overwrite attempt will be included in
        the item's `BatchItemResponse` object.

        1. The incoming Event's relative ordering is evaluated according to the rule on the
        `EventType`. Failure to evaluate the rule will **reject** the Event.

        Given the batched nature of this operation, any violation on validation or failures on
        enrichment or partitioning will cause the whole batch to be rejected, i.e. none of its
        elements are pushed to the underlying broker.

        Failures on writing of specific partitions to the broker might influence other
        partitions. Failures at this stage will fail only the affected partitions.

      parameters:
        - name: name
          in: path
          type: string
          description: Name of the EventType
          required: true
        - name: X-Flow-Id
          in: header
          description: |
            The flow id of the request, which is written into the logs and passed to called services. Helpful
            for operational troubleshooting and log analysis.
          type: string
        - name: event
          in: body
          description: The Event being published
          schema:
            type: array
            items:
              $ref: '#/definitions/Event'
          required: true
      responses:
        '200':
          description: All events in the batch have been successfully published.
        '207':
          description: |
            At least one event has failed to be submitted. The batch might be partially submitted.
          schema:
            type: array
            items:
              $ref: '#/definitions/BatchItemResponse'
        '401':
          description: Client is not authenticated
          schema:
            $ref: '#/definitions/Problem'
        '422':
          description: |
            At least one event failed to be validated, enriched or partitioned. None were submitted.
          schema:
            type: array
            items:
              $ref: '#/definitions/BatchItemResponse'
        '429':
          description: Too many requests
          headers:
            Retry-After:
              description: |
                Number of seconds the client ought to wait before making a follow-up request.
              type: number

    get:
      tags:
        - stream-api
        - unmanaged-api
      security:
        - oauth2: ['nakadi.event_stream.read']
      description: |
        Starts a stream delivery for the specified partitions of the given EventType.

        The event stream is formatted as a sequence of `EventStreamBatch`es separated by `\n`. Each
        `EventStreamBatch` contains a chunk of Events and a `Cursor` pointing to the **end** of the
        chunk (i.e. last delivered Event). The cursor might specify the offset with the symbolic
        value `BEGIN`, which will open the stream starting from the oldest available offset in the
        partition.

        Currently the `application/x-json-stream` format is the only one supported by the system,
        but in the future other media types may be supported.

        If streaming for several distinct partitions, each one is an independent `EventStreamBatch`.

        The initialization of a stream can be parameterized in terms of size of each chunk, timeout
        for flushing each chunk, total amount of delivered Events and total time for the duration of
        the stream.

        Nakadi will keep a streaming connection open even if there are no events to be delivered. In
        this case the timeout for the flushing of each chunk will still apply and the
        `EventStreamBatch` will contain only the Cursor pointing to the same offset. This can be
        treated as a keep-alive control for some load balancers.

        The tracking of the current offset in the partitions and of which partitions is being read
        is in the responsibility of the client. No commits are needed.
      produces:
        - application/x-json-stream
      parameters:
        - $ref: '#/parameters/EventTypeName'
        - name: X-nakadi-cursors
          in: header
          description: |
            Cursors indicating the partitions to read from and respective starting offsets.

            Assumes the offset on each cursor is not inclusive (i.e., first delivered Event is the
            **first one after** the one pointed to in the cursor).

            If the header is not present, the stream for all partitions defined for the EventType
            will start from the newest event available in the system at the moment of making this
            call.

            **Note:** we are not using query parameters for passing the cursors only because of the
            length limitations on the HTTP query. Another way to initiate this call would be the
            POST method with cursors passed in the method body. This approach can implemented in the
            future versions of this API.

          required: false
          type: array
          items:
            type: string
            format: '#/definitions/Cursor'
        - $ref: '#/parameters/BatchLimit'
        - $ref: '#/parameters/StreamLimit'
        - $ref: '#/parameters/BatchFlushTimeout'
        - $ref: '#/parameters/StreamTimeout'
        - $ref: '#/parameters/StreamKeepAliveLimit'
        - name: X-Flow-Id
          in: header
          description: |
            The flow id of the request, which is written into the logs and passed to called services. Helpful
            for operational troubleshooting and log analysis.
          type: string

      responses:
        '200':
          description: |
            Starts streaming to the client.
            Stream format is a continuous series of `EventStreamBatch`s separated by `\n`
          schema:
            $ref: '#/definitions/EventStreamBatch'
        '401':
          description: Not authenticated
          schema:
            $ref: '#/definitions/Problem'
        '422':
          description: Unprocessable entity
          schema:
            $ref: '#/definitions/Problem'
        '429':
          description: Too many requests
          headers:
            Retry-After:
              description: |
                Number of seconds the client ought to wait before making a follow-up request.
              type: number

  /event-types/{name}/partitions:
    get:
      tags:
        - unmanaged-api
        - monitoring
        - management-api
      security:
        - oauth2: ['nakadi.event_stream.read']
      description: |
        Lists the `Partition`s for the given event-type.

        This endpoint is mostly interesting for monitoring purposes or in cases when consumer wants
        to start consuming older messages.

      parameters:
        - name: name
          in: path
          description: EventType name
          type: string
          required: true
        - name: X-Flow-Id
          in: header
          description: |
            The flow id of the request, which is written into the logs and passed to called services. Helpful
            for operational troubleshooting and log analysis.
          type: string
      responses:
        '200':
          description: OK
          schema:
            type: array
            description: An array of `Partition`s
            items:
              $ref: '#/definitions/Partition'
        '401':
          description: Client is not authenticated
          schema:
            $ref: '#/definitions/Problem'

  /event-types/{name}/partitions/{partition}:
    get:
      tags:
        - unmanaged-api
        - management-api
      security:
        - oauth2: ['nakadi.event_stream.read']

      description: Returns the given `Partition` of this EventType
      parameters:
        - name: name
          in: path
          description: EventType name
          type: string
          required: true
        - name: partition
          in: path
          description: Partition id
          type: string
          required: true
        - name: X-Flow-Id
          in: header
          description: |
            The flow id of the request, which is written into the logs and passed to called services. Helpful
            for operational troubleshooting and log analysis.
          type: string
      responses:
        '200':
          description: OK
          schema:
            $ref: '#/definitions/Partition'
        '401':
          description: Client is not authenticated
          schema:
            $ref: '#/definitions/Problem'

  /subscriptions:
    post:
      tags:
        - subscription-api
      security:
        - oauth2: ['nakadi.event_stream.read']
      description: |
        This endpoint creates a subscription for EventTypes. The subscription is needed to be able to
        consume events from EventTypes in a high level way when Nakadi stores the offsets and manages the
        rebalancing of consuming clients.
        The subscription is identified by its key parameters (owning_application, event_types, consumer_group). If
        this endpoint is invoked several times with the same key subscription properties in body (order of even_types is
        not important) - the subscription will be created only once and for all other calls it will just return
        the subscription that was already created.
      parameters:
        - name: subscription
          in: body
          description: Subscription to create
          schema:
            $ref: '#/definitions/Subscription'
          required: true
      responses:
        '200':
          description: |
            Subscription for such parameters already exists. Returns subscription object that already
            existed.
          schema:
            $ref: '#/definitions/Subscription'
          headers:
            Location:
              description: |
                The relative URI for this subscription resource.
              type: string
        '201':
          description: Subscription was successfuly created. Returns subscription object that was created.
          schema:
            $ref: '#/definitions/Subscription'
          headers:
            Location:
              description: |
                The relative URI for the created resource.
              type: string
            Content-Location:
              description: |
                If the Content-Location header is present and the same as the Location header the
                client can assume it has an up to date representation of the Subscription and a
                corresponding GET request is not needed.
              type: string
        '400':
          description: Bad Request
          schema:
            $ref: '#/definitions/Problem'
        '422':
          description: Unprocessable Entity
          schema:
            $ref: '#/definitions/Problem'
    get:
      tags:
        - subscription-api
      security:
        - oauth2: ['nakadi.event_stream.read']
      description: |
        Lists all subscriptions that exist in a system. List is ordered by creation date/time descending (newest
        subscriptions come first).
      parameters:
        - name: owning_application
          in: query
          description: |
            Parameter to filter subscriptions list by owning application. If not specified - the result list will
            contain subscriptions of all owning applications.
          type: string
          required: false
        - name: event_type
          in: query
          description: |
            Parameter to filter subscriptions list by event types. If not specified - the result list will contain
            subscriptions for all event types. It's possible to provide multiple values like
            `event_type=et1&event_type=et2`, in this case it will show subscriptions having both `et1` and `et2`
          collectionFormat: multi
          type: array
          items:
            type: string
          required: false
        - name: limit
          in: query
          description: maximum number of subscriptions retuned in one page
          type: integer
          format: int64
          required: false
          default: 20
          minimum: 1
          maximum: 1000
        - name: offset
          in: query
          description: page offset
          type: integer
          format: int64
          required: false
          default: 0
          minimum: 0
      responses:
        '200':
          description: OK
          schema:
            type: object
            properties:
              _links:
                $ref: '#/definitions/PaginationLinks'
              items:
                description: list of subscriptions
                type: array
                items:
                  $ref: '#/definitions/Subscription'
            required:
              - items
              - _links
        '400':
          description: Bad Request
          schema:
            $ref: '#/definitions/Problem'

  /subscriptions/{subscription_id}:
    get:
      tags:
        - subscription-api
      security:
        - oauth2: ['nakadi.event_stream.read']
      description: Returns a subscription identified by id.
      parameters:
        - $ref: '#/parameters/SubscriptionId'
      responses:
        '200':
          description: OK
          schema:
            $ref: '#/definitions/Subscription'
        '404':
          description: Subscription not found
          schema:
            $ref: '#/definitions/Problem'
    delete:
      tags:
        - subscription-api
      security:
        - oauth2: ['nakadi.event_stream.read']
      description: Deletes a subscription.
      parameters:
        - $ref: '#/parameters/SubscriptionId'
      responses:
        '204':
          description: Subscription was deleted
        '404':
          description: Subscription not found
          schema:
            $ref: '#/definitions/Problem'

  /subscriptions/{subscription_id}/cursors:
    get:
      tags:
        - subscription-api
      security:
        - oauth2: ['nakadi.event_stream.read']
      description: Exposes the currently committed offsets of a subscription.
      parameters:
        - $ref: '#/parameters/SubscriptionId'
      responses:
        '200':
          description: Ok
          schema:
            type: object
            properties:
              items:
                description: list of cursors for subscription
                type: array
                items:
                  $ref: '#/definitions/SubscriptionCursor'
            required:
              - items
        '404':
          description: Subscription not found
          schema:
            $ref: '#/definitions/Problem'
    post:
      tags:
        - subscription-api
      security:
        - oauth2: ['nakadi.event_stream.read']
      description: |
        Endpoint for committing offsets of the subscription. The client must commit at least once
        every 60 seconds, otherwise Nakadi will consider the client to be gone and will close the
        connection.

        When a batch is committed that also automatically commits all previous batches that were
        sent in a stream for this partition.
      parameters:
        - name: subscription_id
          in: path
          type: string
          description: Id of subscription
          required: true
        - name: X-Nakadi-StreamId
          in: header
          type: string
          description: |
            Id of stream which client uses to read events. It is not possible to make a commit for a terminated or
            none-existing stream. Also the client can't commit something which was not sent to his stream.
          required: true
        - name: cursors
          in: body
          schema:
            type: object
            properties:
              items:
                description: |
                  List of cursors that the consumer acknowledges to have successfully processed.
                type: array
                items:
                  $ref: '#/definitions/SubscriptionCursor'
            required:
              - items
      responses:
        '204':
          description: Offsets were committed
        '200':
          description: |
            At least one cursor which was tried to be committed is older or equal to already committed one. Array
            of commit results is returned for this status code.
          schema:
            type: object
            properties:
              items:
                description: list of items which describe commit result for each cursor
                type: array
                items:
                  $ref: '#/definitions/CursorCommitResult'
            required:
              - items
        '404':
          description: Subscription not found
          schema:
            $ref: '#/definitions/Problem'
        '422':
          description: Unprocessable Entity
          schema:
            $ref: '#/definitions/Problem'

  /subscriptions/{subscription_id}/events:
    get:
      tags:
        - subscription-api
      security:
        - oauth2: ['nakadi.event_stream.read']
      description: |
        Starts a new stream for reading events from this subscription. The data will be automatically rebalanced
        between streams of one subscription. The minimal consumption unit is a partition, so it is possible to start as
        many streams as the total number of partitions in event-types of this subscription. The rebalance currently
        only operates with the number of partitions so the amount of data in event-types/partitions is not considered
        during autorebalance.
        The position of the consumption is managed by Nakadi. The client is required to commit the cursors he gets in
        a stream.
      parameters:
        - $ref: '#/parameters/SubscriptionId'
        - name: max_uncommitted_events
          in: query
          description: |
            The amount of uncommitted events Nakadi will stream before pausing the stream. When in paused
            state and commit comes - the stream will resume. Minimal value is 1.
          type: integer
          format: int32
          required: false
          default: 10
        - $ref: '#/parameters/BatchLimit'
        - $ref: '#/parameters/StreamLimit'
        - $ref: '#/parameters/BatchFlushTimeout'
        - $ref: '#/parameters/StreamTimeout'
        - $ref: '#/parameters/StreamKeepAliveLimit'
        - name: X-Flow-Id
          in: header
          description: |
            The flow id of the request, which is written into the logs and passed to called services. Helpful
            for operational troubleshooting and log analysis.
          type: string
      responses:
        '200':
          description: |
            Ok. Stream started.
            Stream format is a continuous series of `EventStreamBatch`s separated by `\n`
          schema:
            $ref: '#/definitions/EventStreamBatch'
          headers:
            X-Nakadi-StreamId:
              description: |
                the id of this stream generated by Nakadi. Must be used for committing events that were read by client
                from this stream.
              type: string
        '400':
          description: Bad Request
          schema:
            $ref: '#/definitions/Problem'
        '404':
          description: Subscription not found.
          schema:
            $ref: '#/definitions/Problem'
        '409':
          description: |
            Conflict. There are no empty slots for this subscriptions. The amount of consumers for this subscription
            already equals the maximal value - the total amount of this subscription partitions.
          schema:
            $ref: '#/definitions/Problem'
        '429':
          description: Too many requests
          headers:
            Retry-After:
              description: |
                Number of seconds the client ought to wait before making a follow-up request.
              type: number

  /subscriptions/{subscription_id}/stats:
    get:
      tags:
        - subscription-api
      security:
        - oauth2: ['nakadi.event_stream.read']
      description: exposes statistics of specified subscription
      parameters:
        - $ref: '#/parameters/SubscriptionId'
      responses:
        '200':
          description: Ok
          schema:
            type: object
            properties:
              items:
                description: statistics list for specified subscription
                type: array
                items:
                  $ref: '#/definitions/SubscriptionEventTypeStats'
            required:
              - items
        '404':
          description: Subscription not found
          schema:
            $ref: '#/definitions/Problem'

<<<<<<< HEAD
  '/registry/validation-strategies':
    get:
      tags:
        - schema-registry-api
      security:
        - oauth2: ['nakadi.event_stream.read']
      description: |
        Lists all of the validation strategies supported by this installation of Nakadi.

        If the EventType creation is to have special validations (besides the default), one can consult over
        this method the available possibilities.
      responses:
        '200':
          description: Returns a list of all validation strategies known to Nakadi
          schema:
            type: array
            items:
              type: string
        '500':
          description: Server error
          schema:
            $ref: '#/definitions/Problem'
        '503':
          description: Service (temporarily) unavailable
          schema:
            $ref: '#/definitions/Problem'

=======
>>>>>>> 0da3a0f4
  '/registry/enrichment-strategies':
    get:
      tags:
        - schema-registry-api
      security:
        - oauth2: ['nakadi.event_stream.read']
      description: |
        Lists all of the enrichment strategies supported by this Nakadi installation. Special or
        custom strategies besides the defaults will be listed here.
      responses:
        '200':
          description: Returns a list of all enrichment strategies known to Nakadi
          schema:
            type: array
            items:
              type: string
        '401':
          description: Client is not authenticated
          schema:
            $ref: '#/definitions/Problem'

  '/registry/partition-strategies':
    get:
      tags:
        - schema-registry-api
      security:
        - oauth2: ['nakadi.event_stream.read']
      description: |
        Lists all of the partition resolution strategies supported by this installation of Nakadi.
        Special or custom strategies besides the defaults will be listed here.

        Nakadi currently offers these inbuilt strategies:

        - `random`: Resolution of the target partition happens randomly (events are evenly
          distributed on the topic's partitions).

        - `user_defined`: Target partition is defined by the client. As long as the indicated
          partition exists, Event assignment will respect this value. Correctness of the relative
          ordering of events is under the responsibility of the Producer.  Requires that the client
          provides the target partition on `metadata.partition` (See `EventMetadata`). Failure to do
          so will reject the publishing of the Event.

        - `hash`: Resolution of the partition follows the computation of a hash from the value of
          the fields indicated in the EventType's `partition_key_fields`, guaranteeing that Events
          with same values on those fields end in the same partition. Given the event type's category
          is DataChangeEvent, field path is considered relative to "data".
      responses:
        '200':
          description: Returns a list of all partitioning strategies known to Nakadi
          schema:
            type: array
            items:
              type: string
        '401':
          description: Client is not authenticated
          schema:
            $ref: '#/definitions/Problem'

  /settings/flooders:
    get:
      tags:
        - settings-api
      description: |
        Lists all blocked abusive producers/consumers divided by app and event type.
        The oauth resource owner username has to be equal to 'nakadi.oauth2.adminClientId' property
        to be able to access this endpoint.
      responses:
        '200':
          description: Lists all blocked abusive producers/consumers.
          schema:
            type: object
            properties:
              producers:
                description: a list of all blocked producers.
                type: object
                properties:
                  event_types:
                    description: a list of all blocked event types for publishing events.
                    type: array
                    items:
                      type: string
                  apps:
                    description: a list of all blocked apps for publishing events.
                    type: array
                    items:
                      type: string
              consumers:
                description: a list of all blocked consumers.
                type: object
                properties:
                  event_types:
                    description: a list of all blocked event types for consuming events.
                    type: array
                    items:
                      type: string
                  apps:
                    description: a list of all blocked apps for consuming events.
                    type: array
                    items:
                      type: string
    post:
      tags:
        - settings-api
      description: |
        Blocks publication/consumption for particular app or event type.
        The oauth resource owner username has to be equal to 'nakadi.oauth2.adminClientId' property
        to be able to access this endpoint.
      parameters:
        - name: flooder
          in: body
          description: Abusive client to be blocked
          schema:
            $ref: '#/definitions/Flooder'
          required: true
      responses:
        '204':
          description: Abusive client or event type was successfully blocked.
    delete:
      tags:
        - settings-api
      description: Unblocks publication/consumption for particular app or event type.
      parameters:
        - name: flooder
          in: body
          description: Abusive client or event type to be unblocked
          schema:
            $ref: '#/definitions/Flooder'
          required: true
      responses:
        '204':
          description: Abusive client was successfully unblocked.

  /settings/features:
    get:
      tags:
        - settings-api
      description: |
        Lists all available features.
        The oauth resource owner username has to be equal to 'nakadi.oauth2.adminClientId' property
        to be able to access this endpoint.
      responses:
        '200':
          description: A list of all available features.
          schema:
            type: object
            properties:
              items:
                description: list of features.
                type: array
                items:
                  $ref: '#/definitions/Feature'
            required:
              - items
    post:
      tags:
        - settings-api
      description: |
        Enables or disables feature depends on the payload
        The oauth resource owner username has to be equal to 'nakadi.oauth2.adminClientId' property
        to be able to access this endpoint.
      parameters:
        - name: flooder
          in: body
          schema:
            $ref: '#/definitions/Feature'
          required: true
      responses:
        '204':
          description: Feature was successfully accepted.



# ################################### #
#                                     #
#             Definitions             #
#                                     #
# ################################### #

definitions:
  Event:
    type: object
    description: |
      **Note** The Event definition will be externalized in future versions of this document.

      A basic payload of an Event. The actual schema is dependent on the information configured for
      the EventType, as is its enforcement (see POST /event-types). Setting of metadata properties
      are dependent on the configured enrichment as well.

      For explanation on default configurations of validation and enrichment, see documentation of
      `EventType.category`.

      For concrete examples of what will be enforced by Nakadi see the objects BusinessEvent and
      DataChangeEvent below.

  EventMetadata:
    type: object
    description: |
      Metadata for this Event.

      Contains commons fields for both Business and DataChange Events. Most are enriched by Nakadi
      upon reception, but they in general MIGHT be set by the client.
    properties:
      eid:
        description: |
          Identifier of this Event.

          Clients MUST generate this value and it SHOULD be guaranteed to be unique from the
          perspective of the producer. Consumers MIGHT use this value to assert uniqueness of
          reception of the Event.
        type: string
        format: uuid
        example: '105a76d8-db49-4144-ace7-e683e8f4ba46'
      event_type:
        description: |
          The EventType of this Event. This is enriched by Nakadi on reception of the Event
          based on the endpoint where the Producer sent the Event to.

          If provided MUST match the endpoint. Failure to do so will cause rejection of the
          Event.
        type: string
        example: 'pennybags.payment-business-event'
      occurred_at:
        description: |
          Timestamp of creation of the Event generated by the producer.
        type: string
        format: date-time
        example: '1996-12-19T16:39:57-08:00'
      received_at:
        type: string
        description: |
          Timestamp of the reception of the Event by Nakadi. This is enriched upon reception of
          the Event.
          If set by the producer Event will be rejected.
        format: date-time
        example: '1996-12-19T16:39:57-08:00'
      parent_eids:
        type: array
        items:
          type: string
          format: uuid
          description: |
            Event identifier of the Event that caused the generation of this Event.
            Set by the producer.
          example: '105a76d8-db49-4144-ace7-e683e8f4ba46'
      flow_id:
        description: |
          The flow-id of the producer of this Event. As this is usually a HTTP header, this is
          enriched from the header into the metadata by Nakadi to avoid clients having to
          explicitly copy this.
        type: string
        example: 'JAh6xH4OQhCJ9PutIV_RYw'
      partition:
        description: |
          Indicates the partition assigned to this Event.

          Required to be set by the client if partition strategy of the EventType is
          'user_defined'.
        type: string
        example: '0'
    required:
      - eid
      - occurred_at

  BusinessEvent:
    description: |
      A Business Event.

      Usually represents a status transition in a Business process.
    allOf:
      - $ref: '#/definitions/Event'
      - type: object
        properties:
          metadata:
              $ref: '#/definitions/EventMetadata'
        required:
            - metadata

  DataChangeEvent:
    description: |
      A Data change Event.

      Represents a change on a resource. Also contains indicators for the data
      type and the type of operation performed.
    allOf:
      - $ref: '#/definitions/Event'
      - type: object
        properties:
          data_type:
            type: string
            example: 'pennybags:order'
          data_op:
            type: string
            enum: ['C', 'U', 'D', 'S']
            description: |
              The type of operation executed on the entity.
              * C: Creation
              * U: Update
              * D: Deletion
              * S: Snapshot
          metadata:
            $ref: '#/definitions/EventMetadata'
          data:
            type: object
            description: |
                The payload of the type
        required:
            - data
            - metadata
            - data_type
            - data_op

  Problem:
    type: object
    properties:
      type:
        type: string
        format: uri
        description: |
          An absolute URI that identifies the problem type.  When dereferenced, it SHOULD provide
          human-readable API documentation for the problem type (e.g., using HTML).  This Problem
          object is the same as provided by https://github.com/zalando/problem
        example: http://httpstatus.es/503
      title:
        type: string
        description: |
          A short, summary of the problem type. Written in English and readable for engineers
          (usually not suited for non technical stakeholders and not localized)
        example: Service Unavailable
      status:
        type: integer
        format: int32
        description: |
          The HTTP status code generated by the origin server for this occurrence of the problem.
        example: 503
      detail:
        type: string
        description: |
          A human readable explanation specific to this occurrence of the problem.
        example: Connection to database timed out
      instance:
        type: string
        format: uri
        description: |
          An absolute URI that identifies the specific occurrence of the problem.
          It may or may not yield further information if dereferenced.
    required:
      - type
      - title
      - status

  Metrics:
    type: object
    description: |
      Object containing application metrics.

  Partition:
    description: |
      Partition information. Can be helpful when trying to start a stream using an unmanaged API.

      This information is not related to the state of the consumer clients.
    required:
      - partition
      - oldest_available_offset
      - newest_available_offset
    properties:
      partition:
        type: string
      oldest_available_offset:
        description: |
          An offset of the oldest available Event in that partition. This value will be changing
          upon removal of Events from the partition by the background archiving/cleanup mechanism.
        type: string
      newest_available_offset:
        description: |
          An offset of the newest available Event in that partition. This value will be changing
          upon reception of new events for this partition by Nakadi.

          This value can be used to construct a cursor when opening streams (see
          `GET /event-type/{name}/events` for details).

          Might assume the special name BEGIN, meaning a pointer to the offset of the oldest
          available event in the partition.
        type: string

  StreamInfo:
    type: object
    description: |
      This object contains general information about the stream. Used only for debugging
      purposes. We recommend logging this object in order to solve connection issues. Clients
      should not parse this structure.

  Cursor:
    required:
      - partition
      - offset
    properties:
      partition:
        type: string
        description: |
          Id of the partition pointed to by this cursor.
      offset:
        type: string
        description: |
          Offset of the event being pointed to.

  SubscriptionCursor:
    allOf:
      - $ref: '#/definitions/Cursor'
      - type: object
        properties:
          event_type:
            type: string
            description: |
              The name of the event type this partition's events belong to.
          cursor_token:
            type: string
            description: |
              An opaque value defined by the server.
        required:
          - event_type
          - cursor_token

  CursorCommitResult:
    description: |
      The result of single cursor commit. Holds a cursor itself and a result value.
    required:
      - cursor
      - result
    properties:
      cursor:
        $ref: '#/definitions/SubscriptionCursor'
      result:
        type: string
        description: |
          The result of cursor commit.
          - `committed`: cursor was successfully committed
          - `outdated`: there already was more recent (or the same) cursor committed, so the current one was not
            committed as it is outdated

  EventStreamBatch:
    description: |
      One chunk of events in a stream. A batch consists of an array of `Event`s plus a `Cursor`
      pointing to the offset of the last Event in the stream.

      The size of the array of Event is limited by the parameters used to initialize a Stream.

      If acting as a keep alive message (see `GET /event-type/{name}/events`) the events array will
      be omitted.

      Sequential batches might present repeated cursors if no new events have arrived.
    required:
      - cursor
    properties:
      cursor:
        $ref: '#/definitions/Cursor'
      info:
        $ref: '#/definitions/StreamInfo'
      events:
        type: array
        items:
          $ref: '#/definitions/Event'

  SubscriptionEventStreamBatch:
    description: |
      Analogue to EventStreamBatch but used for high level streamming. It includes specific cursors
      for committing in the high level API.
    required:
      - cursor
    properties:
      cursor:
        $ref: '#/definitions/SubscriptionCursor'
      info:
        $ref: '#/definitions/StreamInfo'
      events:
        type: array
        items:
          $ref: '#/definitions/Event'

  Subscription:
    description: |
      Subscription is a high level consumption unit. Subscriptions allow applications to easily scale the
      number of clients by managing consumed event offsets and distributing load between instances.
      The key properties that identify subscription are 'owning_application', 'event_types' and 'consumer_group'.
      It's not possible to have two different subscriptions with these properties being the same.
    properties:
      id:
        type: string
        readOnly: true
        description: |
          Id of subscription that was created. Is generated by Nakadi, should not be specified when creating
          subscription.
      owning_application:
        type: string
        example: 'gizig'
        description: |
          The id of application owning the subscription.
      event_types:
        type: array
        items:
          type: string
        description: |
          EventTypes to subscribe to.
          The order is not important. Subscriptions that differ only be the order of EventTypes will be
          considered the same and will have the same id.

          * Currently only subscription to a single EventType is supported. Subscriptions with more than one
            EventType in event_types property will be rejected.
      consumer_group:
        type: string
        example: 'read-product-updates'
        description: |
          The value describing the use case of this subscription.
          In general that is an additional identifier used to differ subscriptions having the same
          owning_application and event_types.
        default: 'default'
      created_at:
        type: string
        readOnly: true
        description: |
          Timestamp of creation of the subscription. This is generated by Nakadi. It should not be
          specified when creating subscription and sending it may result in a client error.
        format: date-time
        example: '1996-12-19T16:39:57-08:00'
      read_from:
        type: string
        description: |
          Position to start reading events from. Currently supported values:
          - `begin` - read from the oldest available event.
          - `end` - read from the most recent offset.
          Applied in the moment when client starts reading from a subscription.
        default: 'end'

    required:
      - owning_application
      - event_types

  EventType:
    description: An event type defines the schema and its runtime properties.
    properties:
      name:
        type: string
        description: |
          Name of this EventType. The name is constrained by a regular expression.

          Note: the name can encode the owner/responsible for this EventType and ideally should
          follow a common pattern that makes it easy to read an understand, but this level of
          structure is not enforced. For example a team name and data type can be used such as
          'acme-team.price-change'.
        pattern: '[a-zA-Z][-0-9a-zA-Z_]*(\.[a-zA-Z][-0-9a-zA-Z_]*)*'
        example: order.order_cancelled, acme-platform.users
      owning_application:
        type: string
        description: |
          Indicator of the (Stups) Application owning this `EventType`.
        example: price-service
      category:
        type: string
        enum:
          - undefined
          - data
          - business
        description: |
          Defines the category of this EventType.

          The value set will influence, if not set otherwise, the default set of
          validations, enrichment-strategies, and the effective schema for validation in
          the following way:

          - `undefined`: No predefined changes apply. The effective schema for the validation is
            exactly the same as the `EventTypeSchema`.

          - `data`: Events of this category will be DataChangeEvents. The effective schema during
            the validation contains `metadata`, and adds fields `data_op` and `data_type`. The
            passed EventTypeSchema defines the schema of `data`.

          - `business`: Events of this category will be BusinessEvents. The effective schema for
            validation contains `metadata` and any additionally defined properties passed in the
            `EventTypeSchema` directly on top level of the Event. If name conflicts arise, creation
            of this EventType will be rejected.

      enrichment_strategies:
        description: |
          Determines the enrichment to be performed on an Event upon reception. Enrichment is
          performed once upon reception (and after validation) of an Event and is only possible on
          fields that are not defined on the incoming Event.

          For event types in categories 'business' or 'data' it's mandatory to use
          metadata_enrichment strategy. For 'undefined' event types it's not possible to use this
          strategy, since metadata field is not required.

          See documentation for the write operation for details on behaviour in case of unsuccessful
          enrichment.
        type: array
        items:
          type: string
          enum:
            - metadata_enrichment

      partition_strategy:
        description: |
          Determines how the assignment of the event to a partition should be handled.

          For details of possible values, see GET /registry/partition-strategies.
        type: string
        default: 'random'

      schema:
        type: object
        $ref: '#/definitions/EventTypeSchema'
        description: |
          The schema for this EventType. Submitted events will be validated against it.

      partition_key_fields:
        type: array
        items:
          type: string
        description: |
          Required when 'partition_resolution_strategy' is set to 'hash'. Must be absent otherwise.
          Indicates the fields used for evaluation the partition of Events of this type.

          If set it MUST be a valid required field as defined in the schema.

      default_statistics:
        type: object
        $ref: '#/definitions/EventTypeStatistics'
        description: |
          Defines expected load for this EventType. Nakadi uses this object in order to
          provide an optimal number of partitions from a throughput perspective.

      options:
        type: object
        $ref: '#/definitions/EventTypeOptions'
        description: |
          Provides ability to set internal Nakadi parameters.

      write_scopes:
        type: array
        items:
          type: string
        description: |
          This field is used for event publishing access control. Nakadi only authorises publishers whose session
          contains at least one of the scopes in this list.
          If no scopes provided then anyone can publish to this event type.

      read_scopes:
        type: array
        items:
          type: string
        description: |
          This field is used for event consuming access control. Nakadi only authorises consumers whose session
          contains at least one of the scopes in this list.
          If no scopes provided then anyone can consume from this event type.

    required:
      - name
      - category
      - owning_application
      - schema

  EventTypeSchema:
    properties:
      type:
        type: string
        enum:
          - json_schema
        description: |
          The type of schema definition. Currently only json_schema (JSON Schema v04) is supported, but in the
          future there could be others.
      schema:
        type: string
        $ref: '#/definitions/EventTypeSchema'
        description: |
          The schema as string in the syntax defined in the field type. Failure to respect the
          syntax will fail any operation on an EventType.

          To have a generic, undefined schema it is possible to define the schema as `"schema":
          "{\"additionalProperties\": true}"`.
    required:
      - type
      - schema

  EventTypeStatistics:
    type: object
    description: |
      Operational statistics for an EventType. This data MUST be provided by users on Event Type
      creation.

    properties:
      messages_per_minute:
        type: integer
        description: |
          Write rate for events of this EventType. This rate encompasses all producers of this
          EventType for a Nakadi cluster.

          Measured in event count per minute.

      message_size:
        type: integer
        description: |
          Average message size for each Event of this EventType. Includes in the count the whole serialized
          form of the event, including metadata.
          Measured in bytes.

      read_parallelism:
        type: integer
        description: |
          Amount of parallel readers (consumers) to this EventType.

      write_parallelism:
        type: integer
        description: |
          Amount of parallel writers (producers) to this EventType.
    required:
      - messages_per_minute
      - message_size
      - read_parallelism
      - write_parallelism

  EventTypeOptions:
    type: object
    description: |
      Additional parameters for tuning internal behavior of Nakadi.
    properties:
      retention_time:
        type: integer
        format: int64
        default: 345600000 # 4 days
        description: |
          Number of milliseconds that Nakadi stores events published to this event type.

  SubscriptionEventTypeStats:
    type: object
    description: statistics of one event-type within a context of subscription
    properties:
      event_type:
        type: string
        description: event-type name
      partitions:
        type: array
        description: statistics of partitions of this event-type
        items:
          type: object
          description: statistics of partition within a subscription context
          properties:
            partition:
              type: string
            state:
              type: string
              description: |
                The state of this partition in current subscription. Currently following values are possible:
                - `unassigned`: the partition is currently not assigned to any client;
                - `reassigning`: the partition is currently reasssigning from one client to another;
                - `assigned`: the partition is assigned to a client.
            unconsumed_events:
              type: number
              description: |
                The amount of events in this partition that are not yet consumed within this subscription. May be not
                determined at the moment when no events were yet consumed from the partition in this subscription (in
                that case the property will be absent).
            stream_id:
              type: string
              description: the id of the stream that consumes data from this partition
          required:
            - partition
            - state
    required:
      - event_type
      - partitions

  BatchItemResponse:
    description: |
      A status corresponding to one individual Event's publishing attempt.
    properties:
      eid:
        type: string
        format: uuid
        description: |
          eid of the corresponding item. Will be absent if missing on the incoming Event.
      publishing_status:
        type: string
        enum:
          - submitted
          - failed
          - aborted
        description: |
          Indicator of the submission of the Event within a Batch.

          - "submitted" indicates successful submission, including commit on he underlying broker.

          - "failed" indicates the message submission was not possible and can be resubmitted if so
            desired.

          - "aborted" indicates that the submission of this item was not attempted any further due
            to a failure on another item in the batch.

      step:
        type: string
        enum:
          - none
          - validating
          - partitioning
          - enriching
          - publishing
        description: |
          Indicator of the step in the publishing process this Event reached.

          In Items that "failed" means the step of the failure.

          - "none" indicates that nothing was yet attempted for the publishing of this Event. Should
            be present only in the case of aborting the publishing during the validation of another
            (previous) Event.

          - "validating", "partitioning", "enriching" and "publishing" indicate all the
            corresponding steps of the publishing process.
      detail:
        type: string
        description: |
          Human readable information about the failure on this item. Items that are not "submitted"
          should have a description.
    required:
      - publishing_status

  PaginationLinks:
    description: contains links to previous and next pages of items
    type: object
    properties:
      prev:
        $ref: '#/definitions/PaginationLink'
      next:
        $ref: '#/definitions/PaginationLink'

  PaginationLink:
    description: URI identifying another page of items
    type: object
    properties:
      href:
        type: string
        format: uri
        example: '/subscriptions?offset=20&limit=10'

  Flooder:
    description: Abusive consumer or producer
    type: object
    properties:
      name:
        type: string
      type:
        type: string
        enum:
          - CONSUMER_APP
          - CONSUMER_ET
          - PRODUCER_APP
          - PRODUCER_ET
    required:
      - name
      - type

  Feature:
    description: Feature of Nakadi to be enabled or disabled
    type: object
    properties:
      feature:
        type: string
      enabled:
        type: boolean
    required:
      - feature
      - enabled

parameters:
  EventTypeName:
    name: name
    in: path
    description: EventType name to get events about
    type: string
    required: true

  BatchLimit:
    name: batch_limit
    in: query
    description: |
      Maximum number of `Event`s in each chunk (and therefore per partition) of the stream.

      * If 0 or unspecified will buffer Events indefinitely and flush on reaching of
      `batch_flush_timeout`.
    type: integer
    format: int32
    required: false
    default: 1

  StreamLimit:
    name: stream_limit
    in: query
    description: |
      Maximum number of `Event`s in this stream (over all partitions being streamed in this
      connection).

      * If 0 or undefined, will stream batches indefinitely.

      * Stream initialization will fail if `stream_limit` is lower than `batch_limit`.
    type: integer
    format: int32
    required: false
    default: 0

  BatchFlushTimeout:
    name: batch_flush_timeout
    in: query
    description: |
      Maximum time in seconds to wait for the flushing of each chunk (per partition).

      * If the amount of buffered Events reaches `batch_limit` before this `batch_flush_timeout`
      is reached, the messages are immediately flushed to the client and batch flush timer is reset.

      * If 0 or undefined, will assume 30 seconds.
    type: number
    format: int32
    required: false
    default: 30

  StreamTimeout:
    name: stream_timeout
    in: query
    description: |
      Maximum time in seconds a stream will live before connection is closed by the server.
      If 0 or unspecified will stream indefinitely.

      If this timeout is reached, any pending messages (in the sense of `stream_limit`) will be flushed
      to the client.

      Stream initialization will fail if `stream_timeout` is lower than `batch_flush_timeout`.
    type: number
    format: int32
    required: false
    default: 0

  SubscriptionId:
    name: subscription_id
    in: path
    description: Id of subscription.
    type: string
    format: uuid
    required: true

  StreamKeepAliveLimit:
    name: stream_keep_alive_limit
    in: query
    description: |
      Maximum number of empty keep alive batches to get in a row before closing the connection.

      If 0 or undefined will send keep alive messages indefinitely.
    type: integer
    format: int32
    required: false
    default: 0<|MERGE_RESOLUTION|>--- conflicted
+++ resolved
@@ -897,7 +897,6 @@
           schema:
             $ref: '#/definitions/Problem'
 
-<<<<<<< HEAD
   '/registry/validation-strategies':
     get:
       tags:
@@ -925,8 +924,6 @@
           schema:
             $ref: '#/definitions/Problem'
 
-=======
->>>>>>> 0da3a0f4
   '/registry/enrichment-strategies':
     get:
       tags:
